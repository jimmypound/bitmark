--- conflicted
+++ resolved
@@ -26,14 +26,9 @@
 
 **Balance**: Every aspect of Bitmark has been designed in order to balance the interests of everybody involved or associated with the project. This includes [Investor Public Mining (IPM)](https://github.com/project-bitmark/bitmark/wiki/IPM-Pool) which balances Investors, Miners, and Developers in a way that is mutually beneficial and which critically enables those at the core to provide the best network experience to those who rely on it, the users.
 
-<<<<<<< HEAD
 * [Documentation and Plan](https://github.com/project-bitmark/bitmark/wiki)
 * [Discussion and Updates](https://bitcointalk.org/index.php?topic=660544.0)
 * [Block Explorer](http://explorer.bitmark.co)
-=======
-* [Project - Documentation and Plan](https://github.com/project-bitmark/bitmark/wiki)
-* [Discussion and Updates](https://bitcointalk.org/index.php?topic=3169983.0)
->>>>>>> 3178d6f8
 
 ## Getting Bitmark
 
@@ -54,11 +49,7 @@
 listen=1
 
 
-<<<<<<< HEAD
 ##Note: libsodium cryptographic library is required by Bitmark v0.9.7
-=======
-## Note: Daniel J. Bernstein's libsodium cryptographic library is requred by Bitmark v0.9.7
->>>>>>> 3178d6f8
 
 Ubuntu 16 and higher may simply do:
 
