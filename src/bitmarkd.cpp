// Copyright (c) 2009-2010 Satoshi Nakamoto
// Original Code: Copyright (c) 2009-2014 The Bitcoin Core Developers
// Modified Code: Copyright (c) 2014 Project Bitmark
// Distributed under the MIT/X11 software license, see the accompanying
// file COPYING or http://www.opensource.org/licenses/mit-license.php.

#include "rpcserver.h"
#include "rpcclient.h"
#include "init.h"
#include "main.h"
#include "noui.h"
#include "ui_interface.h"
#include "util.h"

#include <boost/algorithm/string/predicate.hpp>
#include <boost/filesystem.hpp>

/* Introduction text for doxygen: */

/*! \mainpage Developer documentation
 *
 * \section intro_sec Introduction
 *
 * This is the developer documentation of the reference client for an experimental new digital currency called Bitmark (http://github.com/coinsolidation/bitmark),
 * which enables instant payments to anyone, anywhere in the world. Bitmark uses peer-to-peer technology to operate
 * with no central authority: managing transactions and issuing money are carried out collectively by the network.
 *
 * The software is a community-driven open source project, released under the MIT license.
 *
 * \section Navigation
 * Use the buttons <code>Namespaces</code>, <code>Classes</code> or <code>Files</code> at the top of the page to start navigating the code.
 */

static bool fDaemon;

void DetectShutdownThread(boost::thread_group* threadGroup)
{
    bool fShutdown = ShutdownRequested();
    // Tell the main threads to shutdown.
    while (!fShutdown)
    {
        MilliSleep(200);
        fShutdown = ShutdownRequested();
    }
    if (threadGroup)
    {
        threadGroup->interrupt_all();
        threadGroup->join_all();
    }
}

//////////////////////////////////////////////////////////////////////////////
//
// Start
//
bool AppInit(int argc, char* argv[])
{
    boost::thread_group threadGroup;
    boost::thread* detectShutdownThread = NULL;

    bool fRet = false;
    try
    {
        //
        // Parameters
        //
        // If Qt is used, parameters/bitmark.conf are parsed in qt/bitmark.cpp's main()
        ParseParameters(argc, argv);

        if (!boost::filesystem::is_directory(GetDataDir(false)))
        {
            fprintf(stderr, "Error: Specified data directory \"%s\" does not exist.\n", mapArgs["-datadir"].c_str());
            return false;
        }
        try
        {
            ReadConfigFile(mapArgs, mapMultiArgs);
        } catch(std::exception &e) {
            fprintf(stderr,"Error reading configuration file: %s\n", e.what());
            return false;
        }
        // Check for -testnet or -regtest parameter (TestNet() calls are only valid after this clause)
        if (!SelectParamsFromCommandLine()) {
            fprintf(stderr, "Error: Invalid combination of -regtest and -testnet.\n");
            return false;
        }

        if (mapArgs.count("-?") || mapArgs.count("--help"))
        {
            // First part of help message is specific to bitmarkd / RPC client
            std::string strUsage = _("Bitmark Core Daemon") + " " + _("version") + " " + FormatFullVersion() + "\n\n" +
                _("Usage:") + "\n" +
                  "  bitmarkd [options]                     " + _("Start Bitmark Core Daemon") + "\n" +
                _("Usage (deprecated, use bitmark-cli):") + "\n" +
                  "  bitmarkd [options] <command> [params]  " + _("Send command to Bitmark Core") + "\n" +
                  "  bitmarkd [options] help                " + _("List commands") + "\n" +
                  "  bitmarkd [options] help <command>      " + _("Get help for a command") + "\n";

            strUsage += "\n" + HelpMessage(HMM_BITMARKD);
            strUsage += "\n" + HelpMessageCli(false);

            fprintf(stdout, "%s", strUsage.c_str());
            return false;
        }

<<<<<<< HEAD
	if (mapArgs.count("-v") || mapArgs.count("--version"))
	  {
            // First part of help message is specific to bitmarkd / RPC client
            std::string strUsage = _("Bitmark Core Daemon") + " " + _("version") + " " + FormatFullVersion() + "\n";
	    fprintf(stdout, "%s", strUsage.c_str());
	    return false;
	  }
	      
=======
  	if (mapArgs.count("-v") || mapArgs.count("--version"))
          { 
            // First part of help message is specific to bitmarkd / RPC client
            std::string strUsage = _("Bitmark Core Daemon") + " " + _("version") + " " + FormatFullVersion() + "\n";
            fprintf(stdout, "%s", strUsage.c_str());
            return false;
          }
>>>>>>> c35dd562

        // Command-line RPC
        bool fCommandLine = false;
        for (int i = 1; i < argc; i++)
            if (!IsSwitchChar(argv[i][0]) && !boost::algorithm::istarts_with(argv[i], "bitmark:"))
                fCommandLine = true;

        if (fCommandLine)
        {
            int ret = CommandLineRPC(argc, argv);
            exit(ret);
        }
#ifndef WIN32
        fDaemon = GetBoolArg("-daemon", false);
        if (fDaemon)
        {
            fprintf(stdout, "Bitmark server starting\n");

            // Daemonize
            pid_t pid = fork();
            if (pid < 0)
            {
                fprintf(stderr, "Error: fork() returned %d errno %d\n", pid, errno);
                return false;
            }
            if (pid > 0) // Parent process, pid is child process id
            {
                CreatePidFile(GetPidFile(), pid);
                return true;
            }
            // Child process falls through to rest of initialization

            pid_t sid = setsid();
            if (sid < 0)
                fprintf(stderr, "Error: setsid() returned %d errno %d\n", sid, errno);
        }
#endif
        SoftSetBoolArg("-server", true);

        detectShutdownThread = new boost::thread(boost::bind(&DetectShutdownThread, &threadGroup));
        fRet = AppInit2(threadGroup);
    }
    catch (std::exception& e) {
        PrintExceptionContinue(&e, "AppInit()");
    } catch (...) {
        PrintExceptionContinue(NULL, "AppInit()");
    }

    if (!fRet)
    {
        if (detectShutdownThread)
            detectShutdownThread->interrupt();

        threadGroup.interrupt_all();
        // threadGroup.join_all(); was left out intentionally here, because we didn't re-test all of
        // the startup-failure cases to make sure they don't result in a hang due to some
        // thread-blocking-waiting-for-another-thread-during-startup case
    }

    if (detectShutdownThread)
    {
        detectShutdownThread->join();
        delete detectShutdownThread;
        detectShutdownThread = NULL;
    }
    Shutdown();

    return fRet;
}

int main(int argc, char* argv[])
{
    SetupEnvironment();

    bool fRet = false;

    // Connect bitmarkd signal handlers
    noui_connect();

    fRet = AppInit(argc, argv);

    if (fRet && fDaemon)
        return 0;

    return (fRet ? 0 : 1);
}<|MERGE_RESOLUTION|>--- conflicted
+++ resolved
@@ -103,24 +103,13 @@
             return false;
         }
 
-<<<<<<< HEAD
-	if (mapArgs.count("-v") || mapArgs.count("--version"))
-	  {
-            // First part of help message is specific to bitmarkd / RPC client
-            std::string strUsage = _("Bitmark Core Daemon") + " " + _("version") + " " + FormatFullVersion() + "\n";
-	    fprintf(stdout, "%s", strUsage.c_str());
-	    return false;
-	  }
-	      
-=======
   	if (mapArgs.count("-v") || mapArgs.count("--version"))
           { 
             // First part of help message is specific to bitmarkd / RPC client
             std::string strUsage = _("Bitmark Core Daemon") + " " + _("version") + " " + FormatFullVersion() + "\n";
             fprintf(stdout, "%s", strUsage.c_str());
             return false;
-          }
->>>>>>> c35dd562
+          } 
 
         // Command-line RPC
         bool fCommandLine = false;
