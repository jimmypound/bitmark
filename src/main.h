--- conflicted
+++ resolved
@@ -165,11 +165,7 @@
 bool GetTransaction(const uint256 &hash, CTransaction &tx, uint256 &hashBlock, bool fAllowSlow = false);
 /** Find the best known block, and make it the tip of the block chain */
 bool ActivateBestChain(CValidationState &state);
-<<<<<<< HEAD
 int64_t GetBlockValue(CBlockIndex* pindexPrev, int64_t nFees, bool scale = true);
-=======
-int64_t GetBlockValue(int nHeight, int64_t nFees);
->>>>>>> 8e7326a6
 unsigned int GetNextWorkRequired(const CBlockIndex* pindexLast, const CBlockHeader *pblock);
 unsigned int GetNextWorkRequired(const CBlockIndex* pindexLast, const CBlockHeader *pblock, int algo);
 
