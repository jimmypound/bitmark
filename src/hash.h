// Copyright (c) 2009-2010 Satoshi Nakamoto
// Original Code: Copyright (c) 2009-2014 The Bitcoin Core Developers
// Modified Code: Copyright (c) 2014 Project Bitmark
// Distributed under the MIT/X11 software license, see the accompanying
// file COPYING or http://www.opensource.org/licenses/mit-license.php.

#ifndef BITMARK_HASH_H
#define BITMARK_HASH_H

#include "serialize.h"
#include "uint256.h"
#include "version.h"

#include <vector>

#include <openssl/ripemd.h>
#include <openssl/sha.h>
#include <cryptonight/c_keccak.h>

#include "util.h"

template<typename T1>
inline uint256 Hash(const T1 pbegin, const T1 pend)
{
    static unsigned char pblank[1];
    uint256 hash1;
    SHA256((pbegin == pend ? pblank : (unsigned char*)&pbegin[0]), (pend - pbegin) * sizeof(pbegin[0]), (unsigned char*)&hash1);
    uint256 hash2;
    SHA256((unsigned char*)&hash1, sizeof(hash1), (unsigned char*)&hash2);
    return hash2;
}

template<typename T1>
inline uint256 KeccakHash(const T1 pbegin, const T1 pend)
{
  static unsigned char pblank[1];
  unsigned char md[200];
  int ret = keccak((pbegin == pend ? pblank : (unsigned char*)&pbegin[0]),(pend - pbegin) * sizeof(pbegin[0]),md,200);
  uint256 hash;
  memcpy(&hash,md,32);
  return hash;
}

template<typename T1>
inline uint256 KeccakHashCBTX(const T1 pbegin, const T1 pend)
{
  static unsigned char pblank[1];
  unsigned char md[200];
  unsigned char * input = (pbegin == pend ? pblank : (unsigned char*)&pbegin[0]);
  int input_size = (pend - pbegin) * sizeof(pbegin[0]);
  LogPrintf("do keccakhashcbtx (%d) on\n",input_size);
  for (int i=0; i<input_size; i++) {
    LogPrintf("%02x",input[i]);
  }
  LogPrintf("\n");
  int ret = keccak((pbegin == pend ? pblank : (unsigned char*)&pbegin[0]),(pend - pbegin) * sizeof(pbegin[0]),md,200);
  const char * hash2 = "bc36789e7a1e281436464229828f817d6612f7b477d66591ff96a9e064bcc98a";
  const char * hash3 = "0000000000000000000000000000000000000000000000000000000000000000";
  for (int i=0; i<32; i++) {
    ret = sscanf(hash2+2*i,"%2hhx",md+32+i);
    ret = sscanf(hash3+2*i,"%2hhx",md+64+i);
  }
  LogPrintf("do 2nd keccakhashcbtx on\n");
  for (int i=0; i<96; i++) {
    LogPrintf("%02x",md[i]);
  }
  LogPrintf("\n");
  ret = keccak(md,96,md,200);
  LogPrintf("output=\n");
  for (int i=0; i<32; i++) {
    LogPrintf("%02x",md[i]);
  }
  LogPrintf("\n");
  uint256 hash;
  memcpy(&hash,md,32);
  return hash;
}

class CHashWriter
{
private:
    SHA256_CTX ctx;

public:
    int nType;
    int nVersion;

    void Init() {
        SHA256_Init(&ctx);
    }

    CHashWriter(int nTypeIn, int nVersionIn) : nType(nTypeIn), nVersion(nVersionIn) {
        Init();
    }

    CHashWriter& write(const char *pch, size_t size) {
      SHA256_Update(&ctx, pch, size);
      return (*this);
    }

    // invalidates the object
    uint256 GetHash() {
        uint256 hash1;
<<<<<<< HEAD
	//unsigned char * data = (unsigned char *)&ctx.data[0];
=======
>>>>>>> 89ca620f
        SHA256_Final((unsigned char*)&hash1, &ctx);
        uint256 hash2;
        SHA256((unsigned char*)&hash1, sizeof(hash1), (unsigned char*)&hash2);
        return hash2;
    }

    template<typename T>
    CHashWriter& operator<<(const T& obj) {
        // Serialize to this stream
        ::Serialize(*this, obj, nType, nVersion);
        return (*this);
    }
};


template<typename T1, typename T2>
inline uint256 Hash(const T1 p1begin, const T1 p1end,
                    const T2 p2begin, const T2 p2end)
{
    static unsigned char pblank[1];
    uint256 hash1;
    SHA256_CTX ctx;
    SHA256_Init(&ctx);
    SHA256_Update(&ctx, (p1begin == p1end ? pblank : (unsigned char*)&p1begin[0]), (p1end - p1begin) * sizeof(p1begin[0]));
    SHA256_Update(&ctx, (p2begin == p2end ? pblank : (unsigned char*)&p2begin[0]), (p2end - p2begin) * sizeof(p2begin[0]));
    SHA256_Final((unsigned char*)&hash1, &ctx);
    uint256 hash2;
    SHA256((unsigned char*)&hash1, sizeof(hash1), (unsigned char*)&hash2);
    return hash2;
}

template<typename T1, typename T2>
  inline uint256 KeccakHash(const T1 p1begin, const T1 p1end, const T2 p2begin, const T2 p2end)
{
  static unsigned char pblank[1];
  size_t input_size = (p1end - p1begin) * sizeof(p1begin[0]) + (p2end - p2begin) * sizeof(p2begin[0]);
  unsigned char * input = (unsigned char *)malloc(input_size);
  memcpy(input,(p1begin == p1end ? pblank : (unsigned char*)&p1begin[0]),(p1end - p1begin) * sizeof(p1begin[0]));
  memcpy(input+(p1end - p1begin) * sizeof(p1begin[0]),(p2begin == p2end ? pblank : (unsigned char*)&p2begin[0]),(p2end - p2begin) * sizeof(p2begin[0]));
  unsigned char md[200];
  int ret = keccak(input,input_size,md,200);
  uint256 hash;
  memcpy(&hash,md,32);
  return hash;
}

template<typename T1, typename T2, typename T3>
inline uint256 Hash(const T1 p1begin, const T1 p1end,
                    const T2 p2begin, const T2 p2end,
                    const T3 p3begin, const T3 p3end)
{
    static unsigned char pblank[1];
    uint256 hash1;
    SHA256_CTX ctx;
    SHA256_Init(&ctx);
    SHA256_Update(&ctx, (p1begin == p1end ? pblank : (unsigned char*)&p1begin[0]), (p1end - p1begin) * sizeof(p1begin[0]));
    SHA256_Update(&ctx, (p2begin == p2end ? pblank : (unsigned char*)&p2begin[0]), (p2end - p2begin) * sizeof(p2begin[0]));
    SHA256_Update(&ctx, (p3begin == p3end ? pblank : (unsigned char*)&p3begin[0]), (p3end - p3begin) * sizeof(p3begin[0]));
    SHA256_Final((unsigned char*)&hash1, &ctx);
    uint256 hash2;
    SHA256((unsigned char*)&hash1, sizeof(hash1), (unsigned char*)&hash2);
    return hash2;
}

template<typename T>
uint256 SerializeHash(const T& obj, int nType=SER_GETHASH, int nVersion=PROTOCOL_VERSION)
{
    CHashWriter ss(nType, nVersion);
    ss << obj;
    return ss.GetHash();
}

template<typename T1>
inline uint160 Hash160(const T1 pbegin, const T1 pend)
{
    static unsigned char pblank[1];
    uint256 hash1;
    SHA256((pbegin == pend ? pblank : (unsigned char*)&pbegin[0]), (pend - pbegin) * sizeof(pbegin[0]), (unsigned char*)&hash1);
    uint160 hash2;
    RIPEMD160((unsigned char*)&hash1, sizeof(hash1), (unsigned char*)&hash2);
    return hash2;
}

inline uint160 Hash160(const std::vector<unsigned char>& vch)
{
    return Hash160(vch.begin(), vch.end());
}

unsigned int MurmurHash3(unsigned int nHashSeed, const std::vector<unsigned char>& vDataToHash);

typedef struct
{
    SHA512_CTX ctxInner;
    SHA512_CTX ctxOuter;
} HMAC_SHA512_CTX;

int HMAC_SHA512_Init(HMAC_SHA512_CTX *pctx, const void *pkey, size_t len);
int HMAC_SHA512_Update(HMAC_SHA512_CTX *pctx, const void *pdata, size_t len);
int HMAC_SHA512_Final(unsigned char *pmd, HMAC_SHA512_CTX *pctx);

void hash_scrypt(const char * input, char * output);
void hash_argon2(const char * input, char * output);
uint256 hash_x17(const char * begin, const char * end);
void hash_lyra2rev2(const char * input, char * output);
void hash_equihash(const char * input, char * output);
void hash_cryptonight(const char * input, char * output, int len);
void hash_yescrypt(const char * input, char * output);

#endif<|MERGE_RESOLUTION|>--- conflicted
+++ resolved
@@ -101,10 +101,6 @@
     // invalidates the object
     uint256 GetHash() {
         uint256 hash1;
-<<<<<<< HEAD
-	//unsigned char * data = (unsigned char *)&ctx.data[0];
-=======
->>>>>>> 89ca620f
         SHA256_Final((unsigned char*)&hash1, &ctx);
         uint256 hash2;
         SHA256((unsigned char*)&hash1, sizeof(hash1), (unsigned char*)&hash2);
