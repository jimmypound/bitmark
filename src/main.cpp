--- conflicted
+++ resolved
@@ -1521,11 +1521,7 @@
       }
     // Testnet
     } else {
-<<<<<<< HEAD
-        if (nHeight <= 500) {
-=======
-        if (nHeight <= nForkHeight) {
->>>>>>> 3a383135
+      if (nHeight <= nForkHeight) {
             workAlgo = 0;
         } else {
             workAlgo = 1;
