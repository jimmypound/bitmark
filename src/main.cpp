// Copyright (c) 2009-2010 Satoshi Nakamoto
// Original Code: Copyright (c) 2009-2014 The Bitcoin Core Developers
// Modified Code: Copyright (c) 2014 Project Bitmark
// Distributed under the MIT/X11 software license, see the accompanying
// file COPYING or http://www.opensource.org/licenses/mit-license.php.

#include "main.h"

#include "addrman.h"
#include "alert.h"
#include "chainparams.h"
#include "checkpoints.h"
#include "checkqueue.h"
#include "init.h"
#include "net.h"
#include "txdb.h"
#include "txmempool.h"
#include "ui_interface.h"
#include "util.h"
#include "pow.h"

#include <sstream>
#include <inttypes.h>

#include <boost/algorithm/string/replace.hpp>
#include <boost/filesystem.hpp>
#include <boost/filesystem/fstream.hpp>

using namespace std;
using namespace boost;

#if defined(NDEBUG)
# error "Bitmark cannot be compiled without assertions."
#endif

//
// Global state
//

CTxMemPool mempool;

map<uint256, CBlockIndex*> mapBlockIndex;
CChain chainMostWork;
CCoinsViewCache *pcoinsTip = NULL;
int64_t nTimeBestReceived = 0;
int nScriptCheckThreads = 0;
bool fImporting = false;
bool fReindex = false;
bool fBenchmark = false;
bool fTxIndex = false;
unsigned int nCoinCacheSize = 5000;
static const int64_t v2checkpoint = 230000;

/** The term "satoshi" is kept in homage to entity who gave the block chain to the world */
/** Fees smaller than this (in satoshi) are considered zero fee (for transaction creation) */
int64_t CTransaction::nMinTxFee = 10000;  // Override with -mintxfee
/** Fees smaller than this (in satoshi) are considered zero fee (for relaying and mining) */
int64_t CTransaction::nMinRelayTxFee = 1000;

struct COrphanBlock {
    uint256 hashBlock;
    uint256 hashPrev;
    vector<unsigned char> vchBlock;
};
map<uint256, COrphanBlock*> mapOrphanBlocks;
multimap<uint256, COrphanBlock*> mapOrphanBlocksByPrev;

struct COrphanTx {
    CTransaction tx;
    NodeId fromPeer;
};
map<uint256, COrphanTx> mapOrphanTransactions;
map<uint256, set<uint256> > mapOrphanTransactionsByPrev;
void EraseOrphansFor(NodeId peer);

// Constant stuff for coinbase transactions we create:
CScript COINBASE_FLAGS;

const string strMessageMagic = "Bitmark Signed Message:\n";

// Internal stuff
namespace {
    struct CBlockIndexWorkComparator
    {
        bool operator()(CBlockIndex *pa, CBlockIndex *pb) {
            // First sort by most total work, ...
            if (pa->nChainWork > pb->nChainWork) return false;
            if (pa->nChainWork < pb->nChainWork) return true;

            // ... then by earliest time received, ...
            if (pa->nSequenceId < pb->nSequenceId) return false;
            if (pa->nSequenceId > pb->nSequenceId) return true;

            // Use pointer address as tie breaker (should only happen with blocks
            // loaded from disk, as those all have id 0).
            if (pa < pb) return false;
            if (pa > pb) return true;

            // Identical blocks.
            return false;
        }
    };

    CBlockIndex *pindexBestInvalid;
    // may contain all CBlockIndex*'s that have validness >=BLOCK_VALID_TRANSACTIONS, and must contain those who aren't failed
    set<CBlockIndex*, CBlockIndexWorkComparator> setBlockIndexValid;

    CCriticalSection cs_LastBlockFile;
    CBlockFileInfo infoLastBlockFile;
    int nLastBlockFile = 0;

    // Every received block is assigned a unique and increasing identifier, so we
    // know which one to give priority in case of a fork.
    CCriticalSection cs_nBlockSequenceId;
    // Blocks loaded from disk are assigned id 0, so start the counter at 1.
    uint32_t nBlockSequenceId = 1;

    // Sources of received blocks, to be able to send them reject messages or ban
    // them, if processing happens afterwards. Protected by cs_main.
    map<uint256, NodeId> mapBlockSource;

    // Blocks that are in flight, and that are in the queue to be downloaded.
    // Protected by cs_main.
    struct QueuedBlock {
        uint256 hash;
        int64_t nTime;  // Time of "getdata" request in microseconds.
        int nQueuedBefore;  // Number of blocks in flight at the time of request.
    };
    map<uint256, pair<NodeId, list<QueuedBlock>::iterator> > mapBlocksInFlight;
    map<uint256, pair<NodeId, list<uint256>::iterator> > mapBlocksToDownload;
}

//////////////////////////////////////////////////////////////////////////////
//
// dispatching functions
//

// These functions dispatch to one or all registered wallets

namespace {
struct CMainSignals {
    // Notifies listeners of updated transaction data (passing hash, transaction, and optionally the block it is found in.
    boost::signals2::signal<void (const uint256 &, const CTransaction &, const CBlock *)> SyncTransaction;
    // Notifies listeners of an erased transaction (currently disabled, requires transaction replacement).
    boost::signals2::signal<void (const uint256 &)> EraseTransaction;
    // Notifies listeners of an updated transaction without new data (for now: a coinbase potentially becoming visible).
    boost::signals2::signal<void (const uint256 &)> UpdatedTransaction;
    // Notifies listeners of a new active block chain.
    boost::signals2::signal<void (const CBlockLocator &)> SetBestChain;
    // Notifies listeners about an inventory item being seen on the network.
    boost::signals2::signal<void (const uint256 &)> Inventory;
    // Tells listeners to broadcast their data.
    boost::signals2::signal<void ()> Broadcast;
} g_signals;
}

void RegisterWallet(CWalletInterface* pwalletIn) {
    g_signals.SyncTransaction.connect(boost::bind(&CWalletInterface::SyncTransaction, pwalletIn, _1, _2, _3));
    g_signals.EraseTransaction.connect(boost::bind(&CWalletInterface::EraseFromWallet, pwalletIn, _1));
    g_signals.UpdatedTransaction.connect(boost::bind(&CWalletInterface::UpdatedTransaction, pwalletIn, _1));
    g_signals.SetBestChain.connect(boost::bind(&CWalletInterface::SetBestChain, pwalletIn, _1));
    g_signals.Inventory.connect(boost::bind(&CWalletInterface::Inventory, pwalletIn, _1));
    g_signals.Broadcast.connect(boost::bind(&CWalletInterface::ResendWalletTransactions, pwalletIn));
}

void UnregisterWallet(CWalletInterface* pwalletIn) {
    g_signals.Broadcast.disconnect(boost::bind(&CWalletInterface::ResendWalletTransactions, pwalletIn));
    g_signals.Inventory.disconnect(boost::bind(&CWalletInterface::Inventory, pwalletIn, _1));
    g_signals.SetBestChain.disconnect(boost::bind(&CWalletInterface::SetBestChain, pwalletIn, _1));
    g_signals.UpdatedTransaction.disconnect(boost::bind(&CWalletInterface::UpdatedTransaction, pwalletIn, _1));
    g_signals.EraseTransaction.disconnect(boost::bind(&CWalletInterface::EraseFromWallet, pwalletIn, _1));
    g_signals.SyncTransaction.disconnect(boost::bind(&CWalletInterface::SyncTransaction, pwalletIn, _1, _2, _3));
}

void UnregisterAllWallets() {
    g_signals.Broadcast.disconnect_all_slots();
    g_signals.Inventory.disconnect_all_slots();
    g_signals.SetBestChain.disconnect_all_slots();
    g_signals.UpdatedTransaction.disconnect_all_slots();
    g_signals.EraseTransaction.disconnect_all_slots();
    g_signals.SyncTransaction.disconnect_all_slots();
}

void SyncWithWallets(const uint256 &hash, const CTransaction &tx, const CBlock *pblock) {
    g_signals.SyncTransaction(hash, tx, pblock);
}

//////////////////////////////////////////////////////////////////////////////
//
// Registration of network node signals.
//

namespace {

struct CBlockReject {
    unsigned char chRejectCode;
    string strRejectReason;
    uint256 hashBlock;
};

// Maintain validation-specific state about nodes, protected by cs_main, instead
// by CNode's own locks. This simplifies asynchronous operation, where
// processing of incoming data is done after the ProcessMessage call returns,
// and we're no longer holding the node's locks.
struct CNodeState {
    // Accumulated misbehaviour score for this peer.
    int nMisbehavior;
    // Whether this peer should be disconnected and banned.
    bool fShouldBan;
    // String name of this peer (debugging/logging purposes).
    std::string name;
    // List of asynchronously-determined block rejections to notify this peer about.
    std::vector<CBlockReject> rejects;
    list<QueuedBlock> vBlocksInFlight;
    int nBlocksInFlight;
    list<uint256> vBlocksToDownload;
    int nBlocksToDownload;
    int64_t nLastBlockReceive;
    int64_t nLastBlockProcess;

    CNodeState() {
        nMisbehavior = 0;
        fShouldBan = false;
        nBlocksToDownload = 0;
        nBlocksInFlight = 0;
        nLastBlockReceive = 0;
        nLastBlockProcess = 0;
    }
};

  // Map maintaining per-node state. Requires cs_main.
  map<NodeId, CNodeState> mapNodeState;

// Requires cs_main.
CNodeState *State(NodeId pnode) {
    map<NodeId, CNodeState>::iterator it = mapNodeState.find(pnode);
    if (it == mapNodeState.end())
        return NULL;
    return &it->second;
}

  int GetHeight()
{
    LOCK(cs_main);
    return chainActive.Height();
}

void InitializeNode(NodeId nodeid, const CNode *pnode) {
    LOCK(cs_main);
    CNodeState &state = mapNodeState.insert(std::make_pair(nodeid, CNodeState())).first->second;
    state.name = pnode->addrName;
}

void FinalizeNode(NodeId nodeid) {
    LOCK(cs_main);
    CNodeState *state = State(nodeid);

    BOOST_FOREACH(const QueuedBlock& entry, state->vBlocksInFlight)
        mapBlocksInFlight.erase(entry.hash);
    BOOST_FOREACH(const uint256& hash, state->vBlocksToDownload)
        mapBlocksToDownload.erase(hash);

    EraseOrphansFor(nodeid);
    mapNodeState.erase(nodeid);
}
  
// Requires cs_main.
void MarkBlockAsReceived(const uint256 &hash, NodeId nodeFrom = -1) {
    map<uint256, pair<NodeId, list<uint256>::iterator> >::iterator itToDownload = mapBlocksToDownload.find(hash);
    if (itToDownload != mapBlocksToDownload.end()) {
        CNodeState *state = State(itToDownload->second.first);
        state->vBlocksToDownload.erase(itToDownload->second.second);
        state->nBlocksToDownload--;
        mapBlocksToDownload.erase(itToDownload);
    }

    map<uint256, pair<NodeId, list<QueuedBlock>::iterator> >::iterator itInFlight = mapBlocksInFlight.find(hash);
    if (itInFlight != mapBlocksInFlight.end()) {
        CNodeState *state = State(itInFlight->second.first);
        state->vBlocksInFlight.erase(itInFlight->second.second);
        state->nBlocksInFlight--;
        if (itInFlight->second.first == nodeFrom)
            state->nLastBlockReceive = GetTimeMicros();
        mapBlocksInFlight.erase(itInFlight);
    }

}

// Requires cs_main.
bool AddBlockToQueue(NodeId nodeid, const uint256 &hash) {
    if (mapBlocksToDownload.count(hash) || mapBlocksInFlight.count(hash))
        return false;

    CNodeState *state = State(nodeid);
    if (state == NULL)
        return false;

    list<uint256>::iterator it = state->vBlocksToDownload.insert(state->vBlocksToDownload.end(), hash);
    state->nBlocksToDownload++;
    if (state->nBlocksToDownload > 5000)
        Misbehaving(nodeid, 10);
    mapBlocksToDownload[hash] = std::make_pair(nodeid, it);
    return true;
}

// Requires cs_main.
void MarkBlockAsInFlight(NodeId nodeid, const uint256 &hash) {
    CNodeState *state = State(nodeid);
    assert(state != NULL);

    // Make sure it's not listed somewhere already.
    MarkBlockAsReceived(hash);

    QueuedBlock newentry = {hash, GetTimeMicros(), state->nBlocksInFlight};
    if (state->nBlocksInFlight == 0)
        state->nLastBlockReceive = newentry.nTime; // Reset when a first request is sent.
    list<QueuedBlock>::iterator it = state->vBlocksInFlight.insert(state->vBlocksInFlight.end(), newentry);
    state->nBlocksInFlight++;
    mapBlocksInFlight[hash] = std::make_pair(nodeid, it);
}

}

bool GetNodeStateStats(NodeId nodeid, CNodeStateStats &stats) {
    LOCK(cs_main);
    CNodeState *state = State(nodeid);
    if (state == NULL)
        return false;
    stats.nMisbehavior = state->nMisbehavior;
    return true;
}

void RegisterNodeSignals(CNodeSignals& nodeSignals)
{
    nodeSignals.GetHeight.connect(&GetHeight);
    nodeSignals.ProcessMessages.connect(&ProcessMessages);
    nodeSignals.SendMessages.connect(&SendMessages);
    nodeSignals.InitializeNode.connect(&InitializeNode);
    nodeSignals.FinalizeNode.connect(&FinalizeNode);
}

void UnregisterNodeSignals(CNodeSignals& nodeSignals)
{
    nodeSignals.GetHeight.disconnect(&GetHeight);
    nodeSignals.ProcessMessages.disconnect(&ProcessMessages);
    nodeSignals.SendMessages.disconnect(&SendMessages);
    nodeSignals.InitializeNode.disconnect(&InitializeNode);
    nodeSignals.FinalizeNode.disconnect(&FinalizeNode);
}

//////////////////////////////////////////////////////////////////////////////
//
// CChain implementation
//

CBlockIndex *CChain::SetTip(CBlockIndex *pindex) {
    if (pindex == NULL) {
        vChain.clear();
        return NULL;
    }
    //LogPrintf("in settip pindex height %d\n",pindex->nHeight);
    vChain.resize(pindex->nHeight + 1);
    while (pindex && vChain[pindex->nHeight] != pindex) {
        vChain[pindex->nHeight] = pindex;
        pindex = pindex->pprev;
    }
    return pindex;
}

CBlockLocator CChain::GetLocator(const CBlockIndex *pindex) const {
    int nStep = 1;
    std::vector<uint256> vHave;
    vHave.reserve(32);

    if (!pindex)
        pindex = Tip();
    while (pindex) {
        vHave.push_back(pindex->GetBlockHash());
        // Stop when we have added the genesis block.
        if (pindex->nHeight == 0)
            break;
        // Exponentially larger steps back, plus the genesis block.
        int nHeight = std::max(pindex->nHeight - nStep, 0);
        // In case pindex is not in this chain, iterate pindex->pprev to find blocks.
        while (pindex->nHeight > nHeight && !Contains(pindex))
            pindex = pindex->pprev;
        // If pindex is in this chain, use direct height-based access.
        if (pindex->nHeight > nHeight)
            pindex = (*this)[nHeight];
        if (vHave.size() > 10)
            nStep *= 2;
    }

    return CBlockLocator(vHave);
}

CBlockIndex *CChain::FindFork(const CBlockLocator &locator) const {
    // Find the first block the caller has in the main chain
    BOOST_FOREACH(const uint256& hash, locator.vHave) {
        std::map<uint256, CBlockIndex*>::iterator mi = mapBlockIndex.find(hash);
        if (mi != mapBlockIndex.end())
        {
            CBlockIndex* pindex = (*mi).second;
            if (Contains(pindex))
                return pindex;
        }
    }
    return Genesis();
}

CBlockTreeDB *pblocktree = NULL;

//////////////////////////////////////////////////////////////////////////////
//
// mapOrphanTransactions
//

bool AddOrphanTx(const CTransaction& tx, NodeId peer)
{
    uint256 hash = tx.GetHash();
    if (mapOrphanTransactions.count(hash))
        return false;

    // Ignore big transactions, to avoid a
    // send-big-orphans memory exhaustion attack. If a peer has a legitimate
    // large transaction with a missing parent then we assume
    // it will rebroadcast it later, after the parent transaction(s)
    // have been mined or received.
    // 10,000 orphans, each of which is at most 5,000 bytes big is
    // at most 500 megabytes of orphans:
    unsigned int sz = tx.GetSerializeSize(SER_NETWORK, CTransaction::CURRENT_VERSION);
    if (sz > 5000)
    {
        LogPrint("mempool", "ignoring large orphan tx (size: %u, hash: %s)\n", sz, hash.ToString());
        return false;
    }

    mapOrphanTransactions[hash].tx = tx;
    mapOrphanTransactions[hash].fromPeer = peer;
    BOOST_FOREACH(const CTxIn& txin, tx.vin)
        mapOrphanTransactionsByPrev[txin.prevout.hash].insert(hash);

    LogPrint("mempool", "stored orphan tx %s (mapsz %u prevsz %u)\n", hash.ToString(),
    		mapOrphanTransactions.size(), mapOrphanTransactionsByPrev.size());
    return true;
}

void static EraseOrphanTx(uint256 hash)
{
    map<uint256, COrphanTx>::iterator it = mapOrphanTransactions.find(hash);
    if (it == mapOrphanTransactions.end())
        return;
    BOOST_FOREACH(const CTxIn& txin, it->second.tx.vin)
    {
        map<uint256, set<uint256> >::iterator itPrev = mapOrphanTransactionsByPrev.find(txin.prevout.hash);
        if (itPrev == mapOrphanTransactionsByPrev.end())
            continue;
        itPrev->second.erase(hash);
        if (itPrev->second.empty())
            mapOrphanTransactionsByPrev.erase(itPrev);
    }
    mapOrphanTransactions.erase(it);
}

void EraseOrphansFor(NodeId peer)
{
    int nErased = 0;
    map<uint256, COrphanTx>::iterator iter = mapOrphanTransactions.begin();
    while (iter != mapOrphanTransactions.end())
    {
        map<uint256, COrphanTx>::iterator maybeErase = iter++; // increment to avoid iterator becoming invalid
        if (maybeErase->second.fromPeer == peer)
        {
            EraseOrphanTx(maybeErase->second.tx.GetHash());
            ++nErased;
        }
    }
    if (nErased > 0) LogPrint("mempool", "Erased %d orphan tx from peer %d\n", nErased, peer);
}

unsigned int LimitOrphanTxSize(unsigned int nMaxOrphans)
{
    unsigned int nEvicted = 0;
    while (mapOrphanTransactions.size() > nMaxOrphans)
    {
        // Evict a random orphan:
        uint256 randomhash = GetRandHash();
        map<uint256, COrphanTx>::iterator it = mapOrphanTransactions.lower_bound(randomhash);
        if (it == mapOrphanTransactions.end())
            it = mapOrphanTransactions.begin();
        EraseOrphanTx(it->first);
        ++nEvicted;
    }
    return nEvicted;
}

bool IsStandardTx(const CTransaction& tx, string& reason)
{
    AssertLockHeld(cs_main);
    if (tx.nVersion > CTransaction::CURRENT_VERSION || tx.nVersion < 1) {
        reason = "version";
        return false;
    }

    // Treat non-final transactions as non-standard to prevent a specific type
    // of double-spend attack, as well as DoS attacks. (if the transaction
    // can't be mined, the attacker isn't expending resources broadcasting it)
    // Basically we don't want to propagate transactions that can't included in
    // the next block.
    //
    // However, IsFinalTx() is confusing... Without arguments, it uses
    // chainActive.Height() to evaluate nLockTime; when a block is accepted, chainActive.Height()
    // is set to the value of nHeight in the block. However, when IsFinalTx()
    // is called within CBlock::AcceptBlock(), the height of the block *being*
    // evaluated is what is used. Thus if we want to know if a transaction can
    // be part of the *next* block, we need to call IsFinalTx() with one more
    // than chainActive.Height().
    //
    // Timestamps on the other hand don't get any special treatment, because we
    // can't know what timestamp the next block will have, and there aren't
    // timestamp applications where it matters.
    if (!IsFinalTx(tx, chainActive.Height() + 1)) {
        reason = "non-final";
        return false;
    }

    // Extremely large transactions with lots of inputs can cost the network
    // almost as much to process as they cost the sender in fees, because
    // computing signature hashes is O(ninputs*txsize). Limiting transactions
    // to MAX_STANDARD_TX_SIZE mitigates CPU exhaustion attacks.
    unsigned int sz = tx.GetSerializeSize(SER_NETWORK, CTransaction::CURRENT_VERSION);
    if (sz >= MAX_STANDARD_TX_SIZE) {
        reason = "tx-size";
        return false;
    }

    BOOST_FOREACH(const CTxIn& txin, tx.vin)
    {
        // Biggest 'standard' txin is a 15-of-15 P2SH multisig with compressed
        // keys. (remember the 520 byte limit on redeemScript size) That works
        // out to a (15*(33+1))+3=513 byte redeemScript, 513+1+15*(73+1)=1624
        // bytes of scriptSig, which we round off to 1650 bytes for some minor
        // future-proofing. That's also enough to spend a 20-of-20
        // CHECKMULTISIG scriptPubKey, though such a scriptPubKey is not
        // considered standard)
        if (txin.scriptSig.size() > 1650) {
            reason = "scriptsig-size";
            return false;
        }
        if (!txin.scriptSig.IsPushOnly()) {
            reason = "scriptsig-not-pushonly";
            return false;
        }
        if (!txin.scriptSig.HasCanonicalPushes()) {
            reason = "scriptsig-non-canonical-push";
            return false;
        }
    }

    unsigned int nDataOut = 0;
    txnouttype whichType;
    BOOST_FOREACH(const CTxOut& txout, tx.vout) {
        if (!::IsStandard(txout.scriptPubKey, whichType)) {
            reason = "scriptpubkey";
            return false;
        }
        if (whichType == TX_NULL_DATA)
            nDataOut++;
        else if (txout.IsDust(CTransaction::nMinRelayTxFee)) {
            reason = "dust";
            return false;
        }
    }

    // only one OP_RETURN txout is permitted
    if (nDataOut > 1) {
        reason = "multi-op-return";
        return false;
    }

    return true;
}

bool IsFinalTx(const CTransaction &tx, int nBlockHeight, int64_t nBlockTime)
{
    AssertLockHeld(cs_main);
    // Time based nLockTime implemented in 0.1.6
    if (tx.nLockTime == 0)
        return true;
    if (nBlockHeight == 0)
        nBlockHeight = chainActive.Height();
    if (nBlockTime == 0)
        nBlockTime = GetAdjustedTime();
    if ((int64_t)tx.nLockTime < ((int64_t)tx.nLockTime < LOCKTIME_THRESHOLD ? (int64_t)nBlockHeight : nBlockTime))
        return true;
    BOOST_FOREACH(const CTxIn& txin, tx.vin)
        if (!txin.IsFinal())
            return false;
    return true;
}

//
// Check transaction inputs, and make sure any
// pay-to-script-hash transactions are evaluating IsStandard scripts
//
// Why bother? To avoid denial-of-service attacks; an attacker
// can submit a standard HASH... OP_EQUAL transaction,
// which will get accepted into blocks. The redemption
// script can be anything; an attacker could use a very
// expensive-to-check-upon-redemption script like:
//   DUP CHECKSIG DROP ... repeated 100 times... OP_1
//
bool AreInputsStandard(const CTransaction& tx, CCoinsViewCache& mapInputs)
{
    if (tx.IsCoinBase())
        return true; // Coinbases don't use vin normally

    for (unsigned int i = 0; i < tx.vin.size(); i++)
    {
        const CTxOut& prev = mapInputs.GetOutputFor(tx.vin[i]);

        vector<vector<unsigned char> > vSolutions;
        txnouttype whichType;
        // get the scriptPubKey corresponding to this input:
        const CScript& prevScript = prev.scriptPubKey;
        if (!Solver(prevScript, whichType, vSolutions))
            return false;
        int nArgsExpected = ScriptSigArgsExpected(whichType, vSolutions);
        if (nArgsExpected < 0)
            return false;

        // Transactions with extra stuff in their scriptSigs are
        // non-standard. Note that this EvalScript() call will
        // be quick, because if there are any operations
        // beside "push data" in the scriptSig the
        // IsStandard() call returns false
        vector<vector<unsigned char> > stack;
        if (!EvalScript(stack, tx.vin[i].scriptSig, tx, i, false, 0))
            return false;

        if (whichType == TX_SCRIPTHASH)
        {
            if (stack.empty())
                return false;
            CScript subscript(stack.back().begin(), stack.back().end());
            vector<vector<unsigned char> > vSolutions2;
            txnouttype whichType2;
            if (!Solver(subscript, whichType2, vSolutions2))
                return false;
            if (whichType2 == TX_SCRIPTHASH)
                return false;

            int tmpExpected;
            tmpExpected = ScriptSigArgsExpected(whichType2, vSolutions2);
            if (tmpExpected < 0)
                return false;
            nArgsExpected += tmpExpected;
        }

        if (stack.size() != (unsigned int)nArgsExpected)
            return false;
    }

    return true;
}

unsigned int GetLegacySigOpCount(const CTransaction& tx)
{
    unsigned int nSigOps = 0;
    BOOST_FOREACH(const CTxIn& txin, tx.vin)
    {
        nSigOps += txin.scriptSig.GetSigOpCount(false);
    }
    BOOST_FOREACH(const CTxOut& txout, tx.vout)
    {
        nSigOps += txout.scriptPubKey.GetSigOpCount(false);
    }
    return nSigOps;
}

unsigned int GetP2SHSigOpCount(const CTransaction& tx, CCoinsViewCache& inputs)
{
    if (tx.IsCoinBase())
        return 0;

    unsigned int nSigOps = 0;
    for (unsigned int i = 0; i < tx.vin.size(); i++)
    {
        const CTxOut &prevout = inputs.GetOutputFor(tx.vin[i]);
        if (prevout.scriptPubKey.IsPayToScriptHash())
            nSigOps += prevout.scriptPubKey.GetSigOpCount(tx.vin[i].scriptSig);
    }
    return nSigOps;
}

int CMerkleTx::SetMerkleBranch(const CBlock* pblock)
{
    AssertLockHeld(cs_main);
    CBlock blockTmp;

    if (pblock == NULL) {
        CCoins coins;
        if (pcoinsTip->GetCoins(GetHash(), coins)) {
            CBlockIndex *pindex = chainActive[coins.nHeight];
            if (pindex) {
                if (!ReadBlockFromDisk(blockTmp, pindex))
                    return 0;
                pblock = &blockTmp;
            }
        }
    }

    if (pblock) {
        // Update the tx's hashBlock
        hashBlock = pblock->GetHash();

        // Locate the transaction
        for (nIndex = 0; nIndex < (int)pblock->vtx.size(); nIndex++)
            if (pblock->vtx[nIndex] == *(CTransaction*)this)
                break;
        if (nIndex == (int)pblock->vtx.size())
        {
            vMerkleBranch.clear();
            nIndex = -1;
            LogPrintf("ERROR: SetMerkleBranch() : couldn't find tx in block\n");
            return 0;
        }

        // Fill in merkle branch
        vMerkleBranch = pblock->GetMerkleBranch(nIndex);
    }

    // Is the tx in a block that's in the main chain
    map<uint256, CBlockIndex*>::iterator mi = mapBlockIndex.find(hashBlock);
    if (mi == mapBlockIndex.end())
        return 0;
    CBlockIndex* pindex = (*mi).second;
    if (!pindex || !chainActive.Contains(pindex))
        return 0;

    return chainActive.Height() - pindex->nHeight + 1;
}

bool CheckTransaction(const CTransaction& tx, CValidationState &state)
{
    // Basic checks that don't depend on any context
    if (tx.vin.empty())
        return state.DoS(10, error("CheckTransaction() : vin empty"),
                         REJECT_INVALID, "bad-txns-vin-empty");
    if (tx.vout.empty())
        return state.DoS(10, error("CheckTransaction() : vout empty"),
                         REJECT_INVALID, "bad-txns-vout-empty");
    // Size limits
    if (::GetSerializeSize(tx, SER_NETWORK, PROTOCOL_VERSION) > MAX_BLOCK_SIZE)
        return state.DoS(100, error("CheckTransaction() : size limits failed"),
                         REJECT_INVALID, "bad-txns-oversize");

    // Check for negative or overflow output values
    int64_t nValueOut = 0;
    BOOST_FOREACH(const CTxOut& txout, tx.vout)
    {
        if (txout.nValue < 0)
            return state.DoS(100, error("CheckTransaction() : txout.nValue negative"),
                             REJECT_INVALID, "bad-txns-vout-negative");
        if (txout.nValue > MAX_MONEY)
            return state.DoS(100, error("CheckTransaction() : txout.nValue too high"),
                             REJECT_INVALID, "bad-txns-vout-toolarge");
        nValueOut += txout.nValue;
        if (!MoneyRange(nValueOut))
            return state.DoS(100, error("CheckTransaction() : txout total out of range"),
                             REJECT_INVALID, "bad-txns-txouttotal-toolarge");
    }

    // Check for duplicate inputs
    set<COutPoint> vInOutPoints;
    BOOST_FOREACH(const CTxIn& txin, tx.vin)
    {
        if (vInOutPoints.count(txin.prevout))
            return state.DoS(100, error("CheckTransaction() : duplicate inputs"),
                             REJECT_INVALID, "bad-txns-inputs-duplicate");
        vInOutPoints.insert(txin.prevout);
    }

    if (tx.IsCoinBase())
    {
        if (tx.vin[0].scriptSig.size() < 2 || tx.vin[0].scriptSig.size() > 100)
            return state.DoS(100, error("CheckTransaction() : coinbase script size"),
                             REJECT_INVALID, "bad-cb-length");
    }
    else
    {
        BOOST_FOREACH(const CTxIn& txin, tx.vin)
            if (txin.prevout.IsNull())
                return state.DoS(10, error("CheckTransaction() : prevout is null"),
                                 REJECT_INVALID, "bad-txns-prevout-null");
    }

    return true;
}

int64_t GetMinFee(const CTransaction& tx, unsigned int nBytes, bool fAllowFree, enum GetMinFee_mode mode)
{
    // Base fee is either nMinTxFee or nMinRelayTxFee
    int64_t nBaseFee = (mode == GMF_RELAY) ? tx.nMinRelayTxFee : tx.nMinTxFee;

    int64_t nMinFee = (1 + (int64_t)nBytes / 1000) * nBaseFee;

    if (fAllowFree)
    {
        // There is a free transaction area in blocks created by most miners,
        // * If we are relaying we allow transactions up to DEFAULT_BLOCK_PRIORITY_SIZE - 1000
        //   to be considered to fall into this category. We don't want to encourage sending
        //   multiple transactions instead of one big transaction to avoid fees.
        // * If we are creating a transaction we allow transactions up to 1,000 bytes
        //   to be considered safe and assume they can likely make it into this section.
        if (nBytes < (mode == GMF_SEND ? 1000 : (DEFAULT_BLOCK_PRIORITY_SIZE - 1000)))
            nMinFee = 0;
    }

    // This code can be removed after enough miners have upgraded to version 0.9.
    // Until then, be safe when sending and require a fee if any output
    // is less than CENT:
    if (nMinFee < nBaseFee && mode == GMF_SEND)
    {
        BOOST_FOREACH(const CTxOut& txout, tx.vout)
            if (txout.nValue < CENT)
                nMinFee = nBaseFee;
    }

    if (!MoneyRange(nMinFee))
        nMinFee = MAX_MONEY;
    return nMinFee;
}

bool AcceptToMemoryPool(CTxMemPool& pool, CValidationState &state, const CTransaction &tx, bool fLimitFree,
                        bool* pfMissingInputs, bool fRejectInsaneFee)
{
    AssertLockHeld(cs_main);
    if (pfMissingInputs)
        *pfMissingInputs = false;

    if (!CheckTransaction(tx, state))
        return error("AcceptToMemoryPool: : CheckTransaction failed");

    // Coinbase is only valid in a block, not as a loose transaction
    if (tx.IsCoinBase())
        return state.DoS(100, error("AcceptToMemoryPool: : coinbase as individual tx"),
                         REJECT_INVALID, "coinbase");

    // Rather not work on nonstandard transactions (unless -testnet/-regtest)
    string reason;
    if (Params().NetworkID() == CChainParams::MAIN && !IsStandardTx(tx, reason))
        return state.DoS(0,
                         error("AcceptToMemoryPool : nonstandard transaction: %s", reason),
                         REJECT_NONSTANDARD, reason);

    // is it already in the memory pool?
    uint256 hash = tx.GetHash();
    if (pool.exists(hash))
        return false;

    // Check for conflicts with in-memory transactions
    {
    LOCK(pool.cs); // protect pool.mapNextTx
    for (unsigned int i = 0; i < tx.vin.size(); i++)
    {
        COutPoint outpoint = tx.vin[i].prevout;
        if (pool.mapNextTx.count(outpoint))
        {
            // Disable replacement feature for now
            return false;
        }
    }
    }

    {
        CCoinsView dummy;
        CCoinsViewCache view(dummy);

        {
        LOCK(pool.cs);
        CCoinsViewMemPool viewMemPool(*pcoinsTip, pool);
        view.SetBackend(viewMemPool);

        // do we already have it?
        if (view.HaveCoins(hash))
            return false;

        // do all inputs exist?
        // Note that this does not check for the presence of actual outputs (see the next check for that),
        // only helps filling in pfMissingInputs (to determine missing vs spent).
        BOOST_FOREACH(const CTxIn txin, tx.vin) {
            if (!view.HaveCoins(txin.prevout.hash)) {
                if (pfMissingInputs)
                    *pfMissingInputs = true;
                return false;
            }
        }

        // are the actual inputs available?
        if (!view.HaveInputs(tx))
            return state.Invalid(error("AcceptToMemoryPool : inputs already spent"),
                                 REJECT_DUPLICATE, "bad-txns-inputs-spent");

        // Bring the best block into scope
        view.GetBestBlock();

        // we have all inputs cached now, so switch back to dummy, so we don't need to keep lock on mempool
        view.SetBackend(dummy);
        }

        // Check for non-standard pay-to-script-hash in inputs
        if (Params().NetworkID() == CChainParams::MAIN && !AreInputsStandard(tx, view))
            return error("AcceptToMemoryPool: : nonstandard transaction input");

        // Note: if you modify this code to accept non-standard transactions, then
        // you should add code here to check that the transaction does a
        // reasonable number of ECDSA signature verifications.

        int64_t nValueIn = view.GetValueIn(tx);
        int64_t nValueOut = tx.GetValueOut();
        int64_t nFees = nValueIn-nValueOut;
        double dPriority = view.GetPriority(tx, chainActive.Height());

        CTxMemPoolEntry entry(tx, nFees, GetTime(), dPriority, chainActive.Height());
        unsigned int nSize = entry.GetTxSize();

        // Don't accept it if it can't get into a block
        int64_t txMinFee = GetMinFee(tx, nSize, true, GMF_RELAY);
        if (fLimitFree && nFees < txMinFee)
            return state.DoS(0, error("AcceptToMemoryPool : not enough fees %s, %d < %d",
                                      hash.ToString(), nFees, txMinFee),
                             REJECT_INSUFFICIENTFEE, "insufficient fee");

        // Continuously rate-limit free transactions
        // This mitigates 'penny-flooding' -- sending thousands of free transactions just to
        // be annoying or make others' transactions take longer to confirm.
        if (fLimitFree && nFees < CTransaction::nMinRelayTxFee)
        {
            static CCriticalSection csFreeLimiter;
            static double dFreeCount;
            static int64_t nLastTime;
            int64_t nNow = GetTime();

            LOCK(csFreeLimiter);

            // Use an exponentially decaying ~10-minute window:
            dFreeCount *= pow(1.0 - 1.0/600.0, (double)(nNow - nLastTime));
            nLastTime = nNow;
            // -limitfreerelay unit is thousand-bytes-per-minute
            // At default rate it would take over a month to fill 1GB
            if (dFreeCount >= GetArg("-limitfreerelay", 15)*10*1000)
                return state.DoS(0, error("AcceptToMemoryPool : free transaction rejected by rate limiter"),
                                 REJECT_INSUFFICIENTFEE, "insufficient priority");
            LogPrint("mempool", "Rate limit dFreeCount: %g => %g\n", dFreeCount, dFreeCount+nSize);
            dFreeCount += nSize;
        }

        if (fRejectInsaneFee && nFees > CTransaction::nMinRelayTxFee * 10000)
            return error("AcceptToMemoryPool: : insane fees %s, %d > %d",
                         hash.ToString(),
                         nFees, CTransaction::nMinRelayTxFee * 10000);

        // Check against previous transactions
        // This is done last to help prevent CPU exhaustion denial-of-service attacks.
        if (!CheckInputs(tx, state, view, true, SCRIPT_VERIFY_P2SH | SCRIPT_VERIFY_STRICTENC | SCRIPT_VERIFY_CHECKLOCKTIMEVERIFY))
        {
            return error("AcceptToMemoryPool: : ConnectInputs failed %s", hash.ToString());
        }
        // Store transaction in memory
        pool.addUnchecked(hash, entry);
    }

    g_signals.SyncTransaction(hash, tx, NULL);

    return true;
}

int CMerkleTx::GetDepthInMainChainINTERNAL(CBlockIndex* &pindexRet) const
{
    if (hashBlock == 0 || nIndex == -1)
        return 0;
    AssertLockHeld(cs_main);

    // Find the block it claims to be in
    map<uint256, CBlockIndex*>::iterator mi = mapBlockIndex.find(hashBlock);
    if (mi == mapBlockIndex.end())
        return 0;
    CBlockIndex* pindex = (*mi).second;
    if (!pindex || !chainActive.Contains(pindex))
        return 0;

    // Make sure the merkle branch connects to this block
    if (!fMerkleVerified)
    {
        if (CBlock::CheckMerkleBranch(GetHash(), vMerkleBranch, nIndex) != pindex->hashMerkleRoot)
            return 0;
        fMerkleVerified = true;
    }

    pindexRet = pindex;
    return chainActive.Height() - pindex->nHeight + 1;
}

int CMerkleTx::GetDepthInMainChain(CBlockIndex* &pindexRet) const
{
    AssertLockHeld(cs_main);
    int nResult = GetDepthInMainChainINTERNAL(pindexRet);
    if (nResult == 0 && !mempool.exists(GetHash()))
        return -1; // Not in chain, not in mempool

    return nResult;
}

int CMerkleTx::GetBlocksToMaturity() const
{
    if (!IsCoinBase())
        return 0;
    return max(0, (COINBASE_MATURITY+1) - GetDepthInMainChain());
}


bool CMerkleTx::AcceptToMemoryPool(bool fLimitFree)
{
    CValidationState state;
    return ::AcceptToMemoryPool(mempool, state, *this, fLimitFree, NULL);
}

// Return transaction in tx, and if it was found inside a block, its hash is placed in hashBlock
bool GetTransaction(const uint256 &hash, CTransaction &txOut, uint256 &hashBlock, bool fAllowSlow)
{
    CBlockIndex *pindexSlow = NULL;
    {
        LOCK(cs_main);
        {
            if (mempool.lookup(hash, txOut))
            {
                return true;
            }
        }

        if (fTxIndex) {
            CDiskTxPos postx;
            if (pblocktree->ReadTxIndex(hash, postx)) {
                CAutoFile file(OpenBlockFile(postx, true), SER_DISK, CLIENT_VERSION);
                CBlockHeader header;
                try {
                    file >> header;
                    fseek(file, postx.nTxOffset, SEEK_CUR);
                    file >> txOut;
                } catch (std::exception &e) {
                    return error("%s : Deserialize or I/O error - %s", __func__, e.what());
                }
                hashBlock = header.GetHash();
                if (txOut.GetHash() != hash)
                    return error("%s : txid mismatch", __func__);
                return true;
            }
        }

        if (fAllowSlow) { // use coin database to locate block that contains transaction, and scan it
            int nHeight = -1;
            {
                CCoinsViewCache &view = *pcoinsTip;
                CCoins coins;
                if (view.GetCoins(hash, coins))
                    nHeight = coins.nHeight;
            }
            if (nHeight > 0)
                pindexSlow = chainActive[nHeight];
        }
    }

    if (pindexSlow) {
        CBlock block;
        if (ReadBlockFromDisk(block, pindexSlow)) {
            BOOST_FOREACH(const CTransaction &tx, block.vtx) {
                if (tx.GetHash() == hash) {
                    txOut = tx;
                    hashBlock = pindexSlow->GetBlockHash();
                    return true;
                }
            }
        }
    }

    return false;
}

//////////////////////////////////////////////////////////////////////////////
//
// CBlock and CBlockIndex
//

bool WriteBlockToDisk(CBlock& block, CDiskBlockPos& pos)
{
    // Open history file to append
    CAutoFile fileout = CAutoFile(OpenBlockFile(pos), SER_DISK, CLIENT_VERSION);
    if (!fileout) {
      return error("WriteBlockToDisk : OpenBlockFile failed");
    }

    // Write index header
    unsigned int nSize = fileout.GetSerializeSize(block);
    fileout << FLATDATA(Params().MessageStart()) << nSize;

    // Write block
    long fileOutPos = ftell(fileout);
    if (fileOutPos < 0)
        return error("WriteBlockToDisk : ftell failed");
    pos.nPos = (unsigned int)fileOutPos;
    fileout << block;
    
    // Flush stdio buffers and commit to disk before returning
    fflush(fileout);
    if (!IsInitialBlockDownload())
        FileCommit(fileout);

    fileout.fclose();
    
    return true;
}

bool ReadBlockFromDisk(CBlock& block, const CDiskBlockPos& pos)
{

    block.SetNull();

    // Open history file to read
    CAutoFile filein = CAutoFile(OpenBlockFile(pos, true), SER_DISK, CLIENT_VERSION);
    if (!filein) {
        return error("ReadBlockFromDisk : OpenBlockFile failed");
    }

    // Read block
    try {
        filein >> block;
    }
    catch (std::exception &e) {
        return error("%s : Deserialize or I/O error - %s", __func__, e.what());
    }

    // Check the header
    if (!CheckAuxPowProofOfWork(block, Params())) {
        return error("ReadBlockFromDisk : Errors in block header");
    }

    return true;
}

bool ReadBlockFromDisk(CBlock& block, const CBlockIndex* pindex)
{
  if (!ReadBlockFromDisk(block, pindex->GetBlockPos())) {
        return false;
  }
    if (block.GetHash() != pindex->GetBlockHash())
        return error("ReadBlockFromDisk(CBlock&, CBlockIndex*) : GetHash() doesn't match index");
    return true;
}

uint256 static GetOrphanRoot(const uint256& hash)
{
    map<uint256, COrphanBlock*>::iterator it = mapOrphanBlocks.find(hash);
    if (it == mapOrphanBlocks.end())
        return hash;

    // Work back to the first block in the orphan chain
    do {
        map<uint256, COrphanBlock*>::iterator it2 = mapOrphanBlocks.find(it->second->hashPrev);
        if (it2 == mapOrphanBlocks.end())
            return it->first;
        it = it2;
    } while(true);
}

// Remove a random orphan block (which does not have any dependent orphans).
void static PruneOrphanBlocks()
{
	if (mapOrphanBlocksByPrev.size() <= (size_t)std::max((int64_t)0, GetArg("-maxorphanblocks", DEFAULT_MAX_ORPHAN_BLOCKS)))
        return;

    // Pick a random orphan block.
    int pos = insecure_rand() % mapOrphanBlocksByPrev.size();
    std::multimap<uint256, COrphanBlock*>::iterator it = mapOrphanBlocksByPrev.begin();
    while (pos--) it++;

    // As long as this block has other orphans depending on it, move to one of those successors.
    do {
        std::multimap<uint256, COrphanBlock*>::iterator it2 = mapOrphanBlocksByPrev.find(it->second->hashBlock);
        if (it2 == mapOrphanBlocksByPrev.end())
            break;
        it = it2;
    } while(1);

    uint256 hash = it->second->hashBlock;
    delete it->second;
    mapOrphanBlocksByPrev.erase(it);
    mapOrphanBlocks.erase(hash);
}

bool onFork (const CBlockIndex * pindex) {
  return pindex->onFork();
}

int64_t GetBlockValue(CBlockIndex* pindex, int64_t nFees, bool scale)
{
    // for testnet
    int nHeight = pindex->nHeight;

    if (!onFork(pindex)) {
        int64_t nHalfReward = 10 * COIN;
        int64_t nSubsidy = 0;
        int halvings = nHeight / Params().SubsidyHalvingInterval();

        // Force block reward to zero after reward would drop below 0.1 marks.
        if (halvings >= 18)
            return nFees;

        // Subsidy is cut in half every 788,000 blocks which will occur approximately every 3 years.
        // Subsidy has an interim reduction every 394,000 blocks (18 months)
        nSubsidy = (nHalfReward>>halvings) + (nHalfReward>>((nHeight+Params().SubsidyInterimInterval())/Params().SubsidyHalvingInterval()));

        return nSubsidy + nFees;
    }
    // And after the fork we will halve based on how many coins have been
    // emitted
    uint256 emitted;

    CBlockIndex * pprev_algo = get_pprev_algo(pindex,-1);

    if (pprev_algo) { //make emitted 8 times bigger so that the target points are divided in 8 for each algo
      emitted = NUM_ALGOS * pprev_algo->nMoneySupply;
    }
    else {
      //LogPrintf("emitted uses mpow correction \n");
      emitted = NUM_ALGOS * get_mpow_ms_correction(pindex);
    }

    unsigned int scalingFactor = 0;
    if (onFork(pindex)) {
      scalingFactor = pindex->subsidyScalingFactor;
      if (!scalingFactor) { // find the key block and recalculate
	CBlockIndex * pprev_algo = pindex;
	do {
	  if (update_ssf(pprev_algo->nVersion)) {
	    scalingFactor = get_ssf(pprev_algo);
	    pindex->subsidyScalingFactor = scalingFactor;
	    break;
	  }
	  pprev_algo = get_pprev_algo(pprev_algo,-1);
	} while (pprev_algo);
      }
    }

    int64_t baseSubsidy = 0;
    //LogPrintf("for height %d use scaling factor %f\n",nHeight,scalingFactor);
    if (RegTest()) {
      baseSubsidy = 1500000000;
      //LogPrintf("getblockvalue with scalingFactor %u\n",scalingFactor);
      if (!scalingFactor) return nFees + baseSubsidy;
      return nFees + baseSubsidy - ((CBigNum(baseSubsidy)*CBigNum(100000000))/scalingFactor).getuint()/2;
    }

    // Generated by generate_emitted_points.py
    if (emitted < 788000000000000) {// Q 1 H 0 height 394000
      baseSubsidy = 2000000000;
    }
    else if (emitted < 1379000000000000) {// Q 1 H 1 height 788000
      baseSubsidy = 1500000000;
    }
    else if (emitted < 1773000000000000) { // Q 2 H 1 height 1182000
      baseSubsidy = 1000000000;
    }
    else if (emitted < 2068500000000000) { // Q 2 H 2 height 1576000
      baseSubsidy = 750000000;
    }
    else if (emitted < 2265500000000000) { // Q 3 H 2 height 1970000
      baseSubsidy = 500000000;
    }
    else if (emitted < 2413250000000000) { // Q 3 H 3 height 2364000
      baseSubsidy = 375000000;
    }
    else if (emitted < 2511750000000000) { // Q 4 H 3 height 2758000
      baseSubsidy = 250000000;
    }
    else if (emitted < 2585625000000000) { // Q 4 H 4 height 3152000
      baseSubsidy = 187500000;
    }
    else if (emitted < 2634875000000000) { // Q 5 H 4 height 3546000
      baseSubsidy = 125000000;
    }
    else if (emitted < 2671812500000000) { // Q 5 H 5 height 3940000
      baseSubsidy = 93750000;
    }
    else if (emitted < 2696437500000000) { // Q 6 H 5 height 4334000
      baseSubsidy = 62500000;
    }
    else if (emitted < 2714906250000000) { // Q 6 H 6 height 4728000
      baseSubsidy = 46875000;
    }
    else if (emitted < 2727218750000000) { // Q 7 H 6 height 5122000
      baseSubsidy = 31250000;
    }
    else if (emitted < 2736453125000000) { // Q 7 H 7 height 5516000
      baseSubsidy = 23437500;
    }
    else if (emitted < 2742609375000000) { // Q 8 H 7 height 5910000
      baseSubsidy = 15625000;
    }
    else if (emitted < 2747226562500000) { // Q 8 H 8 height 6304000
      baseSubsidy = 11718750;
    }
    else if (emitted < 2750304687500000) { // Q 9 H 8 height 6698000
      baseSubsidy = 7812500;
    }
    else if (emitted < 2752613281250000) { // Q 9 H 9 height 7092000
      baseSubsidy = 5859375;
    }
    else if (emitted < 2754152343750000) { // Q 10 H 9 height 7486000
      baseSubsidy = 3906250;
    }
    else if (emitted < 2755306640428000) { // Q 10 H 10 height 7880000
      baseSubsidy = 2929687;
    }
    else if (emitted < 2756076171284000) { // Q 11 H 10 height 8274000
      baseSubsidy = 1953124;
    }
    else if (emitted < 2756653319426000) { // Q 11 H 11 height 8668000
      baseSubsidy = 1464843;
    }
    else if (emitted < 2757038084854000) { // Q 12 H 11 height 9062000
      baseSubsidy = 976562;
    }
    else if (emitted < 2757326658728000) { // Q 12 H 12 height 9456000
      baseSubsidy = 732421;
    }
    else if (emitted < 2757519041048000) { // Q 13 H 12 height 9850000
      baseSubsidy = 488280;
    }
    else if (emitted < 2757663327788000) { // Q 13 H 13 height 10244000
      baseSubsidy = 366210;
    }
    else if (emitted < 2757759518948000) { // Q 14 H 13 height 10638000
      baseSubsidy = 244140;
    }
    else if (emitted < 2757831662318000) { // Q 14 H 14 height 11032000
      baseSubsidy = 183105;
    }
    else if (emitted < 2757879757898000) { // Q 15 H 14 height 11426000
      baseSubsidy = 122070;
    }
    else if (emitted < 2757915829386000) { // Q 15 H 15 height 11820000
      baseSubsidy = 91552;
    }
    else if (emitted < 2757939876782000) { // Q 16 H 15 height 12214000
      baseSubsidy = 61034;
    }
    else if (emitted < 2757957912132000) { // Q 16 H 16 height 12608000
      baseSubsidy = 45775;
    }
    else if (emitted < 2757969935436000) { // Q 17 H 16 height 13002000
      baseSubsidy = 30516;
    }
    else if (emitted < 2757978952914000) { // Q 17 H 17 height 13396000
      baseSubsidy = 22887;
    }
    else if (emitted < 2757984964566000) { // Q 18 H 17 height 13790000
      baseSubsidy = 15258;
    }
    // total of 2757989473108000 coins emitted
    if (!scalingFactor) return nFees + baseSubsidy;
    return nFees + baseSubsidy - ((CBigNum(baseSubsidy)*CBigNum(100000000))/scalingFactor).getuint() / 2;
}

static const int64_t nTargetTimespan = 24*60*60; // one day
static const int64_t nTargetSpacing = 2*60; // two minutes
static const int64_t nInterval = nTargetTimespan / nTargetSpacing;
static const int64_t DGWtimespan = 960; // 16 min for dark gravity wave

//
// minimum amount of work that could possibly be required nTime after
// minimum work required was nBase
//
unsigned int ComputeMinWork(unsigned int nBase, int64_t nTime)
{
  const CBigNum &bnLimit = Params().ProofOfWorkLimit();
    // Testnet has min-difficulty blocks
    // after nTargetSpacing*2 time between blocks:
    if (TestNet() && nTime > nTargetSpacing*2)
      return bnLimit.GetCompact();

    CBigNum bnResult;
    bnResult.SetCompact(nBase);
    while (nTime > 0 && bnResult < bnLimit)
    {
        // Maximum 400% adjustment...
        bnResult *= 4;
        // ... in best-case exactly 4-times-normal target time
        nTime -= nTargetTimespan*4;
    }
    if (bnResult > bnLimit)
        bnResult = bnLimit;
    return bnResult.GetCompact();
}

unsigned int static DarkGravityWave(const CBlockIndex* pindexLast, int algo) {

    /* current difficulty formula, dash - DarkGravity v3, written by Evan Duffield - evan@dashpay.io */
    const CBlockIndex *BlockLastSolved = pindexLast;
    const CBlockIndex *BlockReading = pindexLast;
    int64_t nActualTimespan = 0;
    int64_t LastBlockTime = 0;
    int64_t PastBlocksMin = 25;
    int64_t PastBlocksMax = 25;
    int64_t CountBlocks = 0;
    CBigNum PastDifficultyAverage;
    CBigNum PastDifficultyAveragePrev;
    int64_t time_since_last_algo = -1;
    int64_t LastBlockTimeOtherAlgos = 0;
    unsigned int algoWeight = GetAlgoWeight(algo);

    if (BlockLastSolved == NULL || BlockLastSolved->nHeight == 0 || BlockLastSolved->nHeight < PastBlocksMin) {
      return (Params().ProofOfWorkLimit()*algoWeight).GetCompact();
    }

    for (unsigned int i = 1; BlockReading && BlockReading->nHeight >= nForkHeight - 1; i++) {

      if (PastBlocksMax > 0 && CountBlocks >= PastBlocksMax) { break; }

      if (!onFork(BlockReading)) { /* last block before fork */
	if(LastBlockTime > 0){
	  int64_t Diff = (LastBlockTime - BlockReading->GetBlockTime());
	  nActualTimespan += Diff;
	}
	if (LastBlockTimeOtherAlgos > 0 && time_since_last_algo == -1) {
	  time_since_last_algo = LastBlockTimeOtherAlgos - BlockReading->GetBlockTime();
	}
	CountBlocks++;
	break;
      }

      if (!LastBlockTimeOtherAlgos) {
	LastBlockTimeOtherAlgos = BlockReading->GetBlockTime();
      }
      int block_algo = GetAlgo(BlockReading->nVersion);
      if (block_algo != algo) { /* Only consider blocks from same algo */
	BlockReading = BlockReading->pprev;
	continue;
      }
	
      CountBlocks++;

      if(CountBlocks <= PastBlocksMin) {
	if (CountBlocks == 1) {
	  PastDifficultyAverage.SetCompact(BlockReading->nBits);
	  if (LastBlockTimeOtherAlgos > 0) time_since_last_algo = LastBlockTimeOtherAlgos - BlockReading->GetBlockTime();
	}
	else { PastDifficultyAverage = ((PastDifficultyAveragePrev * (CountBlocks-1)) + (CBigNum().SetCompact(BlockReading->nBits))) / CountBlocks; }
	PastDifficultyAveragePrev = PastDifficultyAverage;
      }
 
      if(LastBlockTime > 0){
	int64_t Diff = (LastBlockTime - BlockReading->GetBlockTime());
	nActualTimespan += Diff;
      }
      LastBlockTime = BlockReading->GetBlockTime();

      if (BlockReading->pprev == NULL) { assert(BlockReading); break; }
      BlockReading = BlockReading->pprev;
    }
    
    CBigNum bnNew(PastDifficultyAverage);
    int64_t _nTargetTimespan = (CountBlocks-1) * DGWtimespan; //16 min target

    int64_t smultiplier = 1;
    bool smultiply = false;
    if (time_since_last_algo > 9600) { //160 min for special retarget
      smultiplier = time_since_last_algo/9600;
      LogPrintf("special retarget for algo %d with time_since_last_algo = %d (height %d), smultiplier %d\n",algo,time_since_last_algo,pindexLast->nHeight, smultiplier);
      nActualTimespan = 10*smultiplier*_nTargetTimespan;
      smultiply = true;
    }
    
    if (nActualTimespan < _nTargetTimespan/3)
      nActualTimespan = _nTargetTimespan/3;
    if (nActualTimespan > _nTargetTimespan*3)
      nActualTimespan = smultiplier*_nTargetTimespan*3;
    
    if (CountBlocks >= PastBlocksMin ) {          
	bnNew *= nActualTimespan;
	bnNew /= _nTargetTimespan;
    }
    else if (CountBlocks==1) {
      LogPrintf("CountBlocks = %d\n",CountBlocks);
      LogPrintf("setting nBits to keep continuity of scrypt chain\n");
      LogPrintf("scaling wrt block at height %u algo %d\n",BlockReading->nHeight,algo);
      unsigned int weight = GetAlgoWeight(algo);
      unsigned int weight_scrypt = GetAlgoWeight(0);
<<<<<<< HEAD
      if (BlockReading->nHeight == 446573) {
=======
      if (BlockReading->nHeight == 464573) { // temp for testing
>>>>>>> 9dd6781f
	LogPrintf("set to blocktreading nBits\n");
	bnNew.SetCompact(BlockReading->nBits); // for release set this for sha256d and scrypt
      }
      else {
	LogPrintf("set to 1d00ffff\n");
	bnNew.SetCompact(0x1d00ffff);
      }
      bnNew *= weight;
      bnNew /= (8*weight_scrypt);
      if (smultiply) bnNew *= smultiplier*3;
    }
    else {
      if (smultiply) bnNew *= smultiplier*3;
    }
    
    if (bnNew > Params().ProofOfWorkLimit()*algoWeight){
      bnNew = Params().ProofOfWorkLimit()*algoWeight;
    }
    
    /// debug print
    LogPrintf("DarkGravityWave RETARGET algo %d\n",algo);
    LogPrintf("_nTargetTimespan = %d    nActualTimespan = %d\n", _nTargetTimespan, nActualTimespan);
    LogPrintf("Before: %08x  %lu\n", pindexLast->nBits, CBigNum().SetCompact(pindexLast->nBits).getuint256().ToString());
    LogPrintf("BlockReading: %08x %lu\n",BlockReading->nBits,CBigNum().SetCompact(BlockReading->nBits).getuint256().ToString());
    LogPrintf("Avg from past %d: %08x %lu\n", CountBlocks,PastDifficultyAverage.GetCompact(), PastDifficultyAverage.getuint256().ToString());
    LogPrintf("After:  %08x  %lu\n", bnNew.GetCompact(), bnNew.getuint256().ToString());

    return bnNew.GetCompact();
}


unsigned int GetNextWorkRequired(const CBlockIndex* pindexLast, const CBlockHeader *pblock, int algo)
{
  if (RegTest()) return Params().ProofOfWorkLimit().GetCompact();
    int nHeight = pindexLast->nHeight;
    int workAlgo = pindexLast->nHeight;

    if (nHeight < nForkHeight-1 || !CBlockIndex::IsSuperMajority(4,pindexLast,75,100) || RegTest()) {
      workAlgo = 0;
    } else {
      workAlgo = 1;
    }

    if (workAlgo == 0) {
        unsigned int nProofOfWorkLimit = Params().ProofOfWorkLimit().GetCompact();

        // Genesis block
        if (pindexLast == NULL) {
	  return nProofOfWorkLimit;
	}

        // Only change once per interval
        if ((pindexLast->nHeight+1) % nInterval != 0)
        {
	  /*            if (TestNet())
            {
                // Special difficulty rule for testnet:
                // If the new block's timestamp is more than 2* 2 minutes
                // then allow mining of a min-difficulty block.
                if (pblock->nTime > pindexLast->nTime + nTargetSpacing*2)
                    return nProofOfWorkLimit;
                else
                {
                    // Return the last non-special-min-difficulty-rules-block
                    const CBlockIndex* pindex = pindexLast;
                    while (pindex->pprev && pindex->nHeight % nInterval != 0 && pindex->nBits == nProofOfWorkLimit)
                        pindex = pindex->pprev;
                    return pindex->nBits;
                }
		}*/
	  if (pindexLast->nHeight == 0 && (RegTest() || TestNet())) {
	    return nProofOfWorkLimit;
	  }
	  /*if (pindexLast->nHeight >= 446499 && pindexLast->nHeight<=446599) { // special rule for testing fork
	    CBigNum bnNew;
	    bnNew.SetCompact(pindexLast->nBits);
	    bnNew *= 5000000;
	    unsigned int algoWeight = GetAlgoWeight(ALGO_SCRYPT);
	    if (bnNew > Params().ProofOfWorkLimit()*algoWeight)
	      bnNew = Params().ProofOfWorkLimit()*algoWeight;
	    return bnNew.GetCompact();
	    }*/
	  return pindexLast->nBits;
        }

        // Go back by what we want to be a days worth of blocks
        const CBlockIndex* pindexFirst = pindexLast;
        for (int i = 0; pindexFirst && i < nInterval-1; i++)
            pindexFirst = pindexFirst->pprev;
        assert(pindexFirst);

        // Limit adjustment step
        int64_t nActualTimespan = pindexLast->GetBlockTime() - pindexFirst->GetBlockTime();
        LogPrintf("  nActualTimespan = %d  before bounds\n", nActualTimespan);
        if (nActualTimespan < nTargetTimespan/4)
            nActualTimespan = nTargetTimespan/4;
        if (nActualTimespan > nTargetTimespan*4)
            nActualTimespan = nTargetTimespan*4;

        // Retarget
        CBigNum bnNew;
        bnNew.SetCompact(pindexLast->nBits);
        bnNew *= nActualTimespan;
        bnNew /= nTargetTimespan;

        if (bnNew > Params().ProofOfWorkLimit())
            bnNew = Params().ProofOfWorkLimit();

        /// debug print
        LogPrintf("GetNextWorkRequired RETARGET\n");
        LogPrintf("nTargetTimespan = %d    nActualTimespan = %d\n", nTargetTimespan, nActualTimespan);
        LogPrintf("Before: %08x  %s\n", pindexLast->nBits, CBigNum().SetCompact(pindexLast->nBits).getuint256().ToString());
        LogPrintf("After:  %08x  %s\n", bnNew.GetCompact(), bnNew.getuint256().ToString());

         return bnNew.GetCompact();
    } else {
      return DarkGravityWave(pindexLast,algo);
    }
}

unsigned int GetNextWorkRequired(const CBlockIndex* pindexLast, const CBlockHeader *pblock)
{
  return GetNextWorkRequired(pindexLast, pblock, ALGO_SCRYPT);
}

bool IsInitialBlockDownload()
{
    LOCK(cs_main);
    if (fImporting || fReindex || chainActive.Height() < Checkpoints::GetTotalBlocksEstimate())
        return true;
    static int64_t nLastUpdate;
    static CBlockIndex* pindexLastBest;
    if (chainActive.Tip() != pindexLastBest)
    {
        pindexLastBest = chainActive.Tip();
        nLastUpdate = GetTime();
    }

    // todo check this
    return (GetTime() - nLastUpdate < 10 &&
            chainActive.Tip()->GetBlockTime() < GetTime() - 24 * 60 * 60);
}

bool fLargeWorkForkFound = false;
bool fLargeWorkInvalidChainFound = false;
bool fBlockTooFarInFuture = false;
CBlockIndex *pindexBestForkTip = NULL, *pindexBestForkBase = NULL;

void CheckForkWarningConditions()
{
    AssertLockHeld(cs_main);
    // Before we get past initial download, we cannot reliably alert about forks
    // (we assume we don't get stuck on a fork before the last checkpoint)
    if (IsInitialBlockDownload())
        return;

    // If our best fork is no longer within 180 blocks (+/- 6 hours if no one mines it)
    // of our head, drop it
    if (pindexBestForkTip && chainActive.Height() - pindexBestForkTip->nHeight >= 180)
        pindexBestForkTip = NULL;

    if (pindexBestForkTip || (pindexBestInvalid && pindexBestInvalid->nChainWork > chainActive.Tip()->nChainWork + (chainActive.Tip()->GetBlockWork() * 6).getuint256()))
    {
        if (!fLargeWorkForkFound)
        {
        	std::string warning = std::string("'Warning: Large-work fork detected, forking after block ") +
        			pindexBestForkBase->phashBlock->ToString() + std::string("'");
        	CAlert::Notify(warning, true);
        }
        if (pindexBestForkTip)
        {
            LogPrintf("CheckForkWarningConditions: Warning: Large valid fork found\n  forking the chain at height %d (%s)\n  lasting to height %d (%s).\nChain state database corruption likely.\n",
                   pindexBestForkBase->nHeight, pindexBestForkBase->phashBlock->ToString(),
                   pindexBestForkTip->nHeight, pindexBestForkTip->phashBlock->ToString());
            fLargeWorkForkFound = true;
        }
        else
        {
            LogPrintf("CheckForkWarningConditions: Warning: Found invalid chain at least ~6 blocks longer than our best chain.\nChain state database corruption likely.\n");
            fLargeWorkInvalidChainFound = true;
        }
    }
    else
    {
        fLargeWorkForkFound = false;
        fLargeWorkInvalidChainFound = false;
    }
}

void CheckForkWarningConditionsOnNewFork(CBlockIndex* pindexNewForkTip)
{
    AssertLockHeld(cs_main);
    // If we are on a fork that is sufficiently large, set a warning flag
    CBlockIndex* pfork = pindexNewForkTip;
    CBlockIndex* plonger = chainActive.Tip();
    while (pfork && pfork != plonger)
    {
        while (plonger && plonger->nHeight > pfork->nHeight)
            plonger = plonger->pprev;
        if (pfork == plonger)
            break;
        pfork = pfork->pprev;
    }

    // We define a condition which we should warn the user about as a fork of at least 7 blocks
    // who's tip is within 180 blocks (+/- 6 hours if no one mines it) of ours
    // We use 7 blocks rather arbitrarily as it represents just under 10% of sustained network
    // hash rate operating on the fork.
    // or a chain that is entirely longer than ours and invalid (note that this should be detected by both)
    // We define it this way because it allows us to only store the highest fork tip (+ base) which meets
    // the 7-block condition and from this always have the most-likely-to-cause-warning fork
    if (pfork && (!pindexBestForkTip || (pindexBestForkTip && pindexNewForkTip->nHeight > pindexBestForkTip->nHeight)) &&
            pindexNewForkTip->nChainWork - pfork->nChainWork > (pfork->GetBlockWork() * 7).getuint256() &&
            chainActive.Height() - pindexNewForkTip->nHeight < 180)
    {
        pindexBestForkTip = pindexNewForkTip;
        pindexBestForkBase = pfork;
    }

    CheckForkWarningConditions();
}

// Requires cs_main.
void Misbehaving(NodeId pnode, int howmuch)
{
    if (howmuch == 0)
        return;

    CNodeState *state = State(pnode);
    if (state == NULL)
        return;

    state->nMisbehavior += howmuch;
    if (state->nMisbehavior >= GetArg("-banscore", 100))
    {
        LogPrintf("Misbehaving: %s (%d -> %d) BAN THRESHOLD EXCEEDED\n", state->name, state->nMisbehavior-howmuch, state->nMisbehavior);
        state->fShouldBan = true;
    } else
        LogPrintf("Misbehaving: %s (%d -> %d)\n", state->name, state->nMisbehavior-howmuch, state->nMisbehavior);
}

void static InvalidChainFound(CBlockIndex* pindexNew)
{
    if (!pindexBestInvalid || pindexNew->nChainWork > pindexBestInvalid->nChainWork)
    {
        pindexBestInvalid = pindexNew;
        // The current code doesn't actually read the BestInvalidWork entry in
        // the block database anymore, as it is derived from the flags in block
        // index entry. We only write it for backward compatibility.
        pblocktree->WriteBestInvalidWork(CBigNum(pindexBestInvalid->nChainWork));
        uiInterface.NotifyBlocksChanged();
    }
    LogPrintf("InvalidChainFound: invalid block=%s  height=%d  log2_work=%.8g  date=%s\n",
      pindexNew->GetBlockHash().ToString(), pindexNew->nHeight,
      log(pindexNew->nChainWork.getdouble())/log(2.0), DateTimeStrFormat("%Y-%m-%d %H:%M:%S",
      pindexNew->GetBlockTime()));
    LogPrintf("InvalidChainFound:  current best=%s  height=%d  log2_work=%.8g  date=%s\n",
      chainActive.Tip()->GetBlockHash().ToString(), chainActive.Height(), log(chainActive.Tip()->nChainWork.getdouble())/log(2.0),
      DateTimeStrFormat("%Y-%m-%d %H:%M:%S", chainActive.Tip()->GetBlockTime()));
    CheckForkWarningConditions();
}

void static InvalidBlockFound(CBlockIndex *pindex, const CValidationState &state) {
    int nDoS = 0;
    if (state.IsInvalid(nDoS)) {
        std::map<uint256, NodeId>::iterator it = mapBlockSource.find(pindex->GetBlockHash());
        if (it != mapBlockSource.end() && State(it->second)) {
            CBlockReject reject = {state.GetRejectCode(), state.GetRejectReason(), pindex->GetBlockHash()};
            State(it->second)->rejects.push_back(reject);
            if (nDoS > 0)
                Misbehaving(it->second, nDoS);
        }
    }
    if (!state.CorruptionPossible()) {
        pindex->nStatus |= BLOCK_FAILED_VALID;
        pblocktree->WriteBlockIndex(CDiskBlockIndex(pindex));
        setBlockIndexValid.erase(pindex);
        InvalidChainFound(pindex);
    }
}

void UpdateTime(CBlockHeader& block, const CBlockIndex* pindexPrev)
{
    block.nTime = max(pindexPrev->GetMedianTimePast()+1, GetAdjustedTime());

    // Updating time can change work required on testnet: // Why?
    /*if (TestNet()) {
      int block_algo = GetAlgo(block.nVersion);
      block.nBits = GetNextWorkRequired(pindexPrev, &block, block_algo);
      }*/
}

void UpdateCoins(const CTransaction& tx, CValidationState &state, CCoinsViewCache &inputs, CTxUndo &txundo, int nHeight, const uint256 &txhash)
{
    bool ret;
    // mark inputs spent
    if (!tx.IsCoinBase()) {
        BOOST_FOREACH(const CTxIn &txin, tx.vin) {
            CCoins &coins = inputs.GetCoins(txin.prevout.hash);
            CTxInUndo undo;
            ret = coins.Spend(txin.prevout, undo);
            assert(ret);
            txundo.vprevout.push_back(undo);
        }
    }

    // add outputs
    ret = inputs.SetCoins(txhash, CCoins(tx, nHeight));
    assert(ret);
}

bool CScriptCheck::operator()() const {
    const CScript &scriptSig = ptxTo->vin[nIn].scriptSig;
    if (!VerifyScript(scriptSig, scriptPubKey, *ptxTo, nIn, nFlags, nHashType)) {
      return error("CScriptCheck() : %s VerifySignature failed", ptxTo->GetHash().ToString());
    }
    return true;
}

bool VerifySignature(const CCoins& txFrom, const CTransaction& txTo, unsigned int nIn, unsigned int flags, int nHashType)
{
    return CScriptCheck(txFrom, txTo, nIn, flags, nHashType)();
}

bool CheckInputs(const CTransaction& tx, CValidationState &state, CCoinsViewCache &inputs, bool fScriptChecks, unsigned int flags, std::vector<CScriptCheck> *pvChecks)
{
    if (!tx.IsCoinBase())
    {
        if (pvChecks)
            pvChecks->reserve(tx.vin.size());

        // This doesn't trigger the DoS code on purpose; if it did, it would make it easier
        // for an attacker to attempt to split the network.
        if (!inputs.HaveInputs(tx))
            return state.Invalid(error("CheckInputs() : %s inputs unavailable", tx.GetHash().ToString()));

        // While checking, GetBestBlock() refers to the parent block.
        // This is also true for mempool checks.
        CBlockIndex *pindexPrev = mapBlockIndex.find(inputs.GetBestBlock())->second;
        int nSpendHeight = pindexPrev->nHeight + 1;
        int64_t nValueIn = 0;
        int64_t nFees = 0;
        for (unsigned int i = 0; i < tx.vin.size(); i++)
        {
            const COutPoint &prevout = tx.vin[i].prevout;
            const CCoins &coins = inputs.GetCoins(prevout.hash);

            // If prev is coinbase, check that it's matured
            if (coins.IsCoinBase()) {
                if (nSpendHeight - coins.nHeight < COINBASE_MATURITY)
                    return state.Invalid(
                        error("CheckInputs() : tried to spend coinbase at depth %d", nSpendHeight - coins.nHeight),
                        REJECT_INVALID, "bad-txns-premature-spend-of-coinbase");
            }

            // Check for negative or overflow input values
            nValueIn += coins.vout[prevout.n].nValue;
            if (!MoneyRange(coins.vout[prevout.n].nValue) || !MoneyRange(nValueIn))
                return state.DoS(100, error("CheckInputs() : txin values out of range"),
                                 REJECT_INVALID, "bad-txns-inputvalues-outofrange");

        }

        if (nValueIn < tx.GetValueOut())
            return state.DoS(100, error("CheckInputs() : %s value in < value out", tx.GetHash().ToString()),
                             REJECT_INVALID, "bad-txns-in-belowout");

        // Tally transaction fees
        int64_t nTxFee = nValueIn - tx.GetValueOut();
        if (nTxFee < 0)
            return state.DoS(100, error("CheckInputs() : %s nTxFee < 0", tx.GetHash().ToString()),
                             REJECT_INVALID, "bad-txns-fee-negative");
        nFees += nTxFee;
        if (!MoneyRange(nFees))
            return state.DoS(100, error("CheckInputs() : nFees out of range"),
                             REJECT_INVALID, "bad-txns-fee-outofrange");

        // The first loop above does all the inexpensive checks.
        // Only if ALL inputs pass do we perform expensive ECDSA signature checks.
        // Helps prevent CPU exhaustion attacks.

        // Skip ECDSA signature verification when connecting blocks
        // before the last block chain checkpoint. This is safe because block merkle hashes are
        // still computed and checked, and any change will be caught at the next checkpoint.
        if (fScriptChecks) {
	  LogPrintf("fScriptChecks true\n");
            for (unsigned int i = 0; i < tx.vin.size(); i++) {
                const COutPoint &prevout = tx.vin[i].prevout;
                const CCoins &coins = inputs.GetCoins(prevout.hash);

                // Verify signature
                CScriptCheck check(coins, tx, i, flags, 0);
                if (pvChecks) {
                    pvChecks->push_back(CScriptCheck());
                    check.swap(pvChecks->back());
                } else if (!check()) {
                    if (flags & SCRIPT_VERIFY_STRICTENC) {
                        // For now, check whether the failure was caused by non-canonical
                        // encodings or not; if so, don't trigger DoS protection.
                        CScriptCheck check(coins, tx, i, flags & (~SCRIPT_VERIFY_STRICTENC), 0);
                        if (check())
                            return state.Invalid(false, REJECT_NONSTANDARD, "non-canonical");
                    }
                    return state.DoS(100,false, REJECT_NONSTANDARD, "non-canonical");
                }
            }
        }
    }

    return true;
}

bool DisconnectBlock(CBlock& block, CValidationState& state, CBlockIndex* pindex, CCoinsViewCache& view, bool* pfClean)
{
    assert(pindex->GetBlockHash() == view.GetBestBlock());

    if (pfClean)
        *pfClean = false;

    bool fClean = true;

    CBlockUndo blockUndo;
    CDiskBlockPos pos = pindex->GetUndoPos();
    if (pos.IsNull())
        return error("DisconnectBlock() : no undo data available");
    if (!blockUndo.ReadFromDisk(pos, pindex->pprev->GetBlockHash()))
        return error("DisconnectBlock() : failure reading undo data");

    if (blockUndo.vtxundo.size() + 1 != block.vtx.size())
        return error("DisconnectBlock() : block and undo data inconsistent");

    // undo transactions in reverse order
    for (int i = block.vtx.size() - 1; i >= 0; i--) {
        const CTransaction &tx = block.vtx[i];
        uint256 hash = tx.GetHash();

        // Check that all outputs are available and match the outputs in the block itself
        // exactly. Note that transactions with only provably unspendable outputs won't
        // have outputs available even in the block itself, so we handle that case
        // specially with outsEmpty.
        CCoins outsEmpty;
        CCoins &outs = view.HaveCoins(hash) ? view.GetCoins(hash) : outsEmpty;
        outs.ClearUnspendable();

        CCoins outsBlock = CCoins(tx, pindex->nHeight);
        // The CCoins serialization does not serialize negative numbers.
        // No network rules currently depend on the version here, so an inconsistency is harmless
        // but it must be corrected before txout nversion ever influences a network rule.
        if (outsBlock.nVersion < 0)
            outs.nVersion = outsBlock.nVersion;
        if (outs != outsBlock)
            fClean = fClean && error("DisconnectBlock() : added transaction mismatch? database corrupted");

        // remove outputs
        outs = CCoins();

        // restore inputs
        if (i > 0) { // not coinbases
            const CTxUndo &txundo = blockUndo.vtxundo[i-1];
            if (txundo.vprevout.size() != tx.vin.size())
                return error("DisconnectBlock() : transaction and undo data inconsistent");
            for (unsigned int j = tx.vin.size(); j-- > 0;) {
                const COutPoint &out = tx.vin[j].prevout;
                const CTxInUndo &undo = txundo.vprevout[j];
                CCoins coins;
                view.GetCoins(out.hash, coins); // this can fail if the prevout was already entirely spent
                if (undo.nHeight != 0) {
                    // undo data contains height: this is the last output of the prevout tx being spent
                    if (!coins.IsPruned())
                        fClean = fClean && error("DisconnectBlock() : undo data overwriting existing transaction");
                    coins = CCoins();
                    coins.fCoinBase = undo.fCoinBase;
                    coins.nHeight = undo.nHeight;
                    coins.nVersion = undo.nVersion;
                } else {
                    if (coins.IsPruned())
                        fClean = fClean && error("DisconnectBlock() : undo data adding output to missing transaction");
                }
                if (coins.IsAvailable(out.n))
                    fClean = fClean && error("DisconnectBlock() : undo data overwriting existing output");
                if (coins.vout.size() < out.n+1)
                    coins.vout.resize(out.n+1);
                coins.vout[out.n] = undo.txout;
                if (!view.SetCoins(out.hash, coins))
                    return error("DisconnectBlock() : cannot restore coin inputs");
            }
        }
    }

    // move best block pointer to prevout block
    view.SetBestBlock(pindex->pprev->GetBlockHash());

    if (pfClean) {
        *pfClean = fClean;
        return true;
    } else {
        return fClean;
    }
}

void static FlushBlockFile(bool fFinalize = false)
{
    LOCK(cs_LastBlockFile);

    CDiskBlockPos posOld(nLastBlockFile, 0);

    FILE *fileOld = OpenBlockFile(posOld);
    if (fileOld) {
        if (fFinalize)
            TruncateFile(fileOld, infoLastBlockFile.nSize);
        FileCommit(fileOld);
        fclose(fileOld);
    }

    fileOld = OpenUndoFile(posOld);
    if (fileOld) {
        if (fFinalize)
            TruncateFile(fileOld, infoLastBlockFile.nUndoSize);
        FileCommit(fileOld);
        fclose(fileOld);
    }
}

bool FindUndoPos(CValidationState &state, int nFile, CDiskBlockPos &pos, unsigned int nAddSize);

static CCheckQueue<CScriptCheck> scriptcheckqueue(128);

void ThreadScriptCheck() {
    RenameThread("bitmark-scriptch");
    scriptcheckqueue.Thread();
}

bool ConnectBlock(CBlock& block, CValidationState& state, CBlockIndex* pindex, CCoinsViewCache& view, bool fJustCheck)
{
  if (pindex->nHeight > 0) {
    //LogPrintf("Connect block %d with pprev %d %s\n",pindex->nHeight,pindex->pprev->nHeight,pindex->pprev->GetBlockHash().ToString());
  }
  
    AssertLockHeld(cs_main);
    // Check it again in case a previous version let a bad block in
    if (!CheckBlock(block, state, !fJustCheck, !fJustCheck))
        return false;
    
    // Force min version after fork
    if (onFork(pindex) && block.nVersion<CBlock::CURRENT_VERSION) {
      LogPrintf("nVersion<=2 and after fork\n");
      return false;
    }
    
    // Check SSF
    if (onFork(pindex)) { //new multi algo blocks are identified like this
      CBlockIndex * pprev_algo = pindex;
      if (update_ssf(pindex->nVersion)) {
	for (int i=0; i<nSSF; i++) {
	  pprev_algo = get_pprev_algo(pprev_algo,-1);
	  if (!pprev_algo) break;
	  if (update_ssf(pprev_algo->nVersion)) {
	    if (i != nSSF-1) {
	      LogPrintf("marked with update ssf flag, but not at right time: i=%d\n",i);
	      return false; //make sure the SSF update block happens every nSSF blocks
	    }
	  }
	}
      }
      else {
	for (int i=0; i<nSSF; i++) {
	  pprev_algo = get_pprev_algo(pprev_algo,-1);
	  if (!pprev_algo) break;
	  if (update_ssf(pprev_algo->nVersion)) {
	    if (i == nSSF-1) {
	      LogPrintf("Should be marked with update ssf flag\n");
	      return false; //make sure the SSF update block happens every nSSF blocks
	    }
	  }
	}
      }
    }

    // verify that the view's current state corresponds to the previous block
    uint256 hashPrevBlock = pindex->pprev == NULL ? uint256(0) : pindex->pprev->GetBlockHash();
    assert(hashPrevBlock == view.GetBestBlock());

    // Special case for the genesis block, skipping connection of its transactions
    // (its coinbase is unspendable)
    if (block.GetHash() == Params().HashGenesisBlock()) {
      //pindex->nMoneySupply = block.vtx[0].GetValueOut();
      pindex->nMoneySupply = 2000000000;
      view.SetBestBlock(pindex->GetBlockHash());
      return true;
    }

    bool fScriptChecks = pindex->nHeight >= Checkpoints::GetTotalBlocksEstimate();

    // Do not allow blocks that contain transactions which 'overwrite' older transactions,
    // unless those are already completely spent.
    // If such overwrites are allowed, coinbases and transactions depending upon those
    // can be duplicated to remove the ability to spend the first instance -- even after
    // being sent to another address.
    // See BIP30 and http://r6.ca/blog/20120206T005236Z.html for more information.
    // This logic is not necessary for memory pool transactions, as AcceptToMemoryPool
    // already refuses previously-known transaction ids entirely.
    // This rule was originally applied all blocks whose timestamp was after March 15, 2012, 0:00 UTC.
    // Now that the whole chain is irreversibly beyond that time it is applied to all blocks except the
    // two in the chain that violate it. This prevents exploiting the issue against nodes in their
    // initial block download.

	for (unsigned int i = 0; i < block.vtx.size(); i++) {
		uint256 hash = block.GetTxHash(i);
		if (view.HaveCoins(hash) && !view.GetCoins(hash).IsPruned())
			return state.DoS(100, error("ConnectBlock() : tried to overwrite transaction"),
							 REJECT_INVALID, "bad-txns-BIP30");
	}

    // BIP16
    unsigned int flags = SCRIPT_VERIFY_NOCACHE | SCRIPT_VERIFY_P2SH;
    // NOP2 is redefined as CHECKLOCKTIMEVERIFY in blocks with nVersion >= 3
    //
    // However the block.nVersion=3 rule is not enforced until 750 of the last
    // 1,000 blocks are version 3 or greater (51/100 if testnet):
    if (block.nVersion >= 3 &&
	CBlockIndex::IsSuperMajority(3, pindex->pprev, 750, 1000))
      {
	flags |= SCRIPT_VERIFY_CHECKLOCKTIMEVERIFY;
      }

    if (onFork(pindex)) {
      flags |= SCRIPT_VERIFY_DERSIG;
    }

    CBlockUndo blockundo;

    CCheckQueueControl<CScriptCheck> control(fScriptChecks && nScriptCheckThreads ? &scriptcheckqueue : NULL);

    int64_t nStart = GetTimeMicros();
    int64_t nFees = 0;
    int nInputs = 0;
    unsigned int nSigOps = 0;
    CDiskTxPos pos(pindex->GetBlockPos(), GetSizeOfCompactSize(block.vtx.size()));
    std::vector<std::pair<uint256, CDiskTxPos> > vPos;
    vPos.reserve(block.vtx.size());
    for (unsigned int i = 0; i < block.vtx.size(); i++)
    {
        const CTransaction &tx = block.vtx[i];

        nInputs += tx.vin.size();
        nSigOps += GetLegacySigOpCount(tx);
        if (nSigOps > MAX_BLOCK_SIGOPS)
            return state.DoS(100, error("ConnectBlock() : too many sigops"),
                             REJECT_INVALID, "bad-blk-sigops");

        if (!tx.IsCoinBase())
        {
            if (!view.HaveInputs(tx))
                return state.DoS(100, error("ConnectBlock() : inputs missing/spent"),
                                 REJECT_INVALID, "bad-txns-inputs-missingorspent");

			// Add in sigops done by pay-to-script-hash inputs;
			// this is to prevent a "rogue miner" from creating
			// an incredibly-expensive-to-validate block.
			nSigOps += GetP2SHSigOpCount(tx, view);
			if (nSigOps > MAX_BLOCK_SIGOPS)
				return state.DoS(100, error("ConnectBlock() : too many sigops"),
								 REJECT_INVALID, "bad-blk-sigops");

            nFees += view.GetValueIn(tx)-tx.GetValueOut();

            std::vector<CScriptCheck> vChecks;
            if (!CheckInputs(tx, state, view, fScriptChecks, flags, nScriptCheckThreads ? &vChecks : NULL))
                return false;
            control.Add(vChecks);
        }

        CTxUndo txundo;
        UpdateCoins(tx, state, view, txundo, pindex->nHeight, block.GetTxHash(i));
        if (!tx.IsCoinBase())
            blockundo.vtxundo.push_back(txundo);

        vPos.push_back(std::make_pair(block.GetTxHash(i), pos));
        pos.nTxOffset += ::GetSerializeSize(tx, SER_DISK, CLIENT_VERSION);
    }
    int64_t nTime = GetTimeMicros() - nStart;
    if (fBenchmark)
        LogPrintf("- Connect %u transactions: %.2fms (%.3fms/tx, %.3fms/txin)\n", (unsigned)block.vtx.size(), 0.001 * nTime, 0.001 * nTime / block.vtx.size(), nInputs <= 1 ? 0 : 0.001 * nTime / (nInputs-1));

    CBlockIndex * pprev_algo = 0;
    if (!fJustCheck) pprev_algo = get_pprev_algo(pindex,-1);
    if (!fJustCheck && onFork(pindex)) { // set scaling factor
      if (update_ssf(pindex->nVersion)) {
	pindex->subsidyScalingFactor = get_ssf(pindex);
      }
      else if (pprev_algo) {
	pindex->subsidyScalingFactor = pprev_algo->subsidyScalingFactor;
      }
    }

    int64_t block_value_needed = GetBlockValue(pindex, nFees);
    
    if (block.vtx[0].GetValueOut() > block_value_needed)
        return state.DoS(100,
                         error("ConnectBlock() : coinbase pays too much (actual=%d vs limit=%d)",
                               block.vtx[0].GetValueOut(), GetBlockValue(pindex, nFees)),
                               REJECT_INVALID, "bad-cb-amount");

    if (block.vtx[0].GetValueOut() < block_value_needed) {
      LogPrintf("coinbase pays less than block value\n");
    }

    if (!control.Wait())
        return state.DoS(100, false);
    int64_t nTime2 = GetTimeMicros() - nStart;
    if (fBenchmark)
        LogPrintf("- Verify %u txins: %.2fms (%.3fms/txin)\n", nInputs - 1, 0.001 * nTime2, nInputs <= 1 ? 0 : 0.001 * nTime2 / (nInputs-1));

    if (fJustCheck)
        return true;

    // Increment the nMoneySupply to include this blocks subsidy
    
    if (onFork(pindex)) {
      if (pprev_algo) {
	pindex->nMoneySupply = pprev_algo->nMoneySupply + block.vtx[0].GetValueOut() - nFees;
      }
      else {
	int64_t ms_correction = get_mpow_ms_correction(pindex);
	pindex->nMoneySupply = ms_correction+block.vtx[0].GetValueOut() - nFees;
      }
    }
    else {
      if (pindex->pprev) {
	pindex->nMoneySupply = pindex->pprev->nMoneySupply + block.vtx[0].GetValueOut() - nFees;
      }
      else {
	pindex->nMoneySupply = 2000000000;
      }
    }
    //LogPrintf("Total coins emitted: %" PRId64 "\n", pindex->nMoneySupply);

    // Write undo information to disk
    if (pindex->GetUndoPos().IsNull() || (pindex->nStatus & BLOCK_VALID_MASK) < BLOCK_VALID_SCRIPTS)
    {
        if (pindex->GetUndoPos().IsNull()) {
            CDiskBlockPos pos;
            if (!FindUndoPos(state, pindex->nFile, pos, ::GetSerializeSize(blockundo, SER_DISK, CLIENT_VERSION) + 40))
                return error("ConnectBlock() : FindUndoPos failed");
            if (!blockundo.WriteToDisk(pos, hashPrevBlock))
                return state.Abort(_("Failed to write undo data"));

            // update nUndoPos in block index
            pindex->nUndoPos = pos.nPos;
            pindex->nStatus |= BLOCK_HAVE_UNDO;
        }

        pindex->nStatus = (pindex->nStatus & ~BLOCK_VALID_MASK) | BLOCK_VALID_SCRIPTS;

        CDiskBlockIndex blockindex(pindex);
        if (!pblocktree->WriteBlockIndex(blockindex))
            return state.Abort(_("Failed to write block index"));
    }

    if (fTxIndex)
        if (!pblocktree->WriteTxIndex(vPos))
            return state.Abort(_("Failed to write transaction index"));

    // add this block to the view's block chain
    bool ret;
    ret = view.SetBestBlock(pindex->GetBlockHash());
    assert(ret);

    // Watch for transactions paying to me
    for (unsigned int i = 0; i < block.vtx.size(); i++)
        g_signals.SyncTransaction(block.GetTxHash(i), block.vtx[i], &block);

    return true;
}

// Update the on-disk chain state.
bool static WriteChainState(CValidationState &state) {
    static int64_t nLastWrite = 0;
    if (!IsInitialBlockDownload() || pcoinsTip->GetCacheSize() > nCoinCacheSize || GetTimeMicros() > nLastWrite + 600*1000000) {
        // Typical CCoins structures on disk are around 100 bytes in size.
        // Pushing a new one to the database can cause it to be written
        // twice (once in the log, and once in the tables). This is already
        // an overestimation, as most will delete an existing entry or
        // overwrite one. Still, use a conservative safety factor of 2.
        if (!CheckDiskSpace(100 * 2 * 2 * pcoinsTip->GetCacheSize()))
            return state.Error("out of disk space");
        FlushBlockFile();
        pblocktree->Sync();
        if (!pcoinsTip->Flush())
            return state.Abort(_("Failed to write to coin database"));
        nLastWrite = GetTimeMicros();
    }
    return true;
}

// Update chainActive and related internal data structures.
void static UpdateTip(CBlockIndex *pindexNew) {
    chainActive.SetTip(pindexNew);
    //LogPrintf("updatetip pindexNew nHeight %d\n",pindexNew->nHeight);

    // Update best block in wallet (so we can detect restored wallets)
    bool fIsInitialDownload = IsInitialBlockDownload();
    if ((chainActive.Height() % 20160) == 0 || (!fIsInitialDownload && (chainActive.Height() % 144) == 0))
        g_signals.SetBestChain(chainActive.GetLocator());

    // New best block
    nTimeBestReceived = GetTime();
    mempool.AddTransactionsUpdated(1);
    LogPrintf("UpdateTip: new best=%s  height=%d  log2_work=%.8g  tx=%lu  date=%d progress=%f nbits=%u algo=%d\n",
      chainActive.Tip()->GetBlockHash().ToString(), chainActive.Height(), log(chainActive.Tip()->nChainWork.getdouble())/log(2.0), (unsigned long)chainActive.Tip()->nChainTx, chainActive.Tip()->GetBlockTime(),
	      Checkpoints::GuessVerificationProgress(chainActive.Tip()), chainActive.Tip()->nBits,GetAlgo(chainActive.Tip()->nVersion));
    //char * blocktime = (char *)malloc(50);
    //sprintf(blocktime,"%d %d\n",chainActive.Tip()->nTime,GetAlgo(chainActive.Tip()->nVersion));
    //LogPrintTest(blocktime,"timingtest.log");
    //free(blocktime);

    // Check the version of the last 100 blocks to see if we need to upgrade:
    if (!fIsInitialDownload)
    {
        int nUpgraded = 0;
        const CBlockIndex* pindex = chainActive.Tip();
        for (int i = 0; i < 100 && pindex != NULL; i++)
        {
	  if (GetBlockVersion(pindex->nVersion) > CBlock::CURRENT_VERSION)
                ++nUpgraded;
            pindex = pindex->pprev;
        }
        if (nUpgraded > 0)
            LogPrintf("SetBestChain: %d of last 100 blocks above version %d\n", nUpgraded, (int)CBlock::CURRENT_VERSION);
        if (nUpgraded > 100/2)
            // strMiscWarning is read by GetWarnings(), called by Qt and the JSON-RPC code to warn the user:
            strMiscWarning = _("Warning: This version is obsolete, upgrade required!");
    }
}

// Disconnect chainActive's tip.
bool static DisconnectTip(CValidationState &state) {
    CBlockIndex *pindexDelete = chainActive.Tip();
    //LogPrintf("pindexDelete nHeight %d\n",pindexDelete->nHeight);
    assert(pindexDelete);
    mempool.check(pcoinsTip);
    // Read block from disk.
    CBlock block;
    if (!ReadBlockFromDisk(block, pindexDelete)) {
      //return state.Abort(_("Failed to read block (disconnecttip)"));
      LogPrintf("Failed to read block (disconnecttip)\n");
      return false;
    }
    // Apply the block atomically to the chain state.
    int64_t nStart = GetTimeMicros();
    {
        CCoinsViewCache view(*pcoinsTip, true);
        if (!DisconnectBlock(block, state, pindexDelete, view))
            return error("DisconnectTip() : DisconnectBlock %s failed", pindexDelete->GetBlockHash().ToString());
        assert(view.Flush());
    }
    if (fBenchmark)
        LogPrintf("- Disconnect: %.2fms\n", (GetTimeMicros() - nStart) * 0.001);
    // Write the chain state to disk, if necessary.
    if (!WriteChainState(state))
        return false;
    // Resurrect mempool transactions from the disconnected block.
    BOOST_FOREACH(const CTransaction &tx, block.vtx) {
        // ignore validation errors in resurrected transactions
        list<CTransaction> removed;
        CValidationState stateDummy; 
        if (!tx.IsCoinBase())
            if (!AcceptToMemoryPool(mempool, stateDummy, tx, false, NULL))
                mempool.remove(tx, removed, true);
    }
    mempool.check(pcoinsTip);
    // Update chainActive and related variables.
    UpdateTip(pindexDelete->pprev);
    // Let wallets know transactions went from 1-confirmed to
    // 0-confirmed or conflicted:
    BOOST_FOREACH(const CTransaction &tx, block.vtx) {
        SyncWithWallets(tx.GetHash(), tx, NULL);
    }
    return true;
}

// Connect a new block to chainActive.
bool static ConnectTip(CValidationState &state, CBlockIndex *pindexNew) {
    assert(pindexNew->pprev == chainActive.Tip());
    mempool.check(pcoinsTip);
    // Read block from disk.
    CBlock block;
    if (!ReadBlockFromDisk(block, pindexNew)) {
      //return state.Abort("Failed to read block (connecttip)"));
      LogPrintf("Failed to read block (connecttip)\n");
      return false;
    }
    // Apply the block atomically to the chain state.
    int64_t nStart = GetTimeMicros();
    {
        CCoinsViewCache view(*pcoinsTip, true);
        CInv inv(MSG_BLOCK, pindexNew->GetBlockHash());
        if (!ConnectBlock(block, state, pindexNew, view)) {
            if (state.IsInvalid())
                InvalidBlockFound(pindexNew, state);
            return error("ConnectTip() : ConnectBlock %s failed", pindexNew->GetBlockHash().ToString());
        }
        mapBlockSource.erase(inv.hash);
        assert(view.Flush());
    }
    if (fBenchmark)
        LogPrintf("- Connect: %.2fms\n", (GetTimeMicros() - nStart) * 0.001);
    // Write the chain state to disk, if necessary.
    if (!WriteChainState(state))
        return false;
    // Remove conflicting transactions from the mempool.
    list<CTransaction> txConflicted;
    BOOST_FOREACH(const CTransaction &tx, block.vtx) {
        list<CTransaction> unused;
        mempool.remove(tx, unused);
        mempool.removeConflicts(tx, txConflicted);
    }
    mempool.check(pcoinsTip);
    // Update chainActive & related variables.
    UpdateTip(pindexNew);
    // Tell wallet about transactions that went from mempool
    // to conflicted:
    BOOST_FOREACH(const CTransaction &tx, txConflicted) {
        SyncWithWallets(tx.GetHash(), tx, NULL);
    }
    // ... and about transactions that got confirmed:
    BOOST_FOREACH(const CTransaction &tx, block.vtx) {
        SyncWithWallets(tx.GetHash(), tx, &block);
    }
    return true;
}

// Make chainMostWork correspond to the chain with the most work in it, that isn't
// known to be invalid (it's however far from certain to be valid).
void static FindMostWorkChain() {
    CBlockIndex *pindexNew = NULL;
    // In case the current best is invalid, do not consider it.
    while (chainMostWork.Tip() && (chainMostWork.Tip()->nStatus & BLOCK_FAILED_MASK)) {
        setBlockIndexValid.erase(chainMostWork.Tip());
        chainMostWork.SetTip(chainMostWork.Tip()->pprev);
    }

    do {
        // Find the best candidate header.
        {
            std::set<CBlockIndex*, CBlockIndexWorkComparator>::reverse_iterator it = setBlockIndexValid.rbegin();
            if (it == setBlockIndexValid.rend()) {
	      return;
	    }
            pindexNew = *it;
        }

        // Check whether all blocks on the path between the currently active chain and the candidate are valid.
        // Just going until the active chain is an optimization, as we know all blocks in it are valid already.
        CBlockIndex *pindexTest = pindexNew;
        bool fInvalidAncestor = false;
        while (pindexTest && !chainActive.Contains(pindexTest)) {
            if (pindexTest->nStatus & BLOCK_FAILED_MASK) {
                // Candidate has an invalid ancestor, remove entire chain from the set.
                if (pindexBestInvalid == NULL || pindexNew->nChainWork > pindexBestInvalid->nChainWork)
                    pindexBestInvalid = pindexNew;                CBlockIndex *pindexFailed = pindexNew;
                while (pindexTest != pindexFailed) {
                    pindexFailed->nStatus |= BLOCK_FAILED_CHILD;
                    setBlockIndexValid.erase(pindexFailed);
                    pindexFailed = pindexFailed->pprev;
                }
                fInvalidAncestor = true;
                break;
            }
            pindexTest = pindexTest->pprev;
        }
        if (fInvalidAncestor)
            continue;

        break;
    } while(true);

    // Check whether it's actually an improvement.
    if (chainMostWork.Tip() && !CBlockIndexWorkComparator()(chainMostWork.Tip(), pindexNew)) {
        return;
    }
    // We have a new best.
    chainMostWork.SetTip(pindexNew);
}

// Try to activate to the most-work chain (thereby connecting it).
bool ActivateBestChain(CValidationState &state) {
    LOCK(cs_main);
    CBlockIndex *pindexOldTip = chainActive.Tip();
    bool fComplete = false;
    while (!fComplete) {
        FindMostWorkChain();
        fComplete = true;

        // Check whether we have something to do.
        if (chainMostWork.Tip() == NULL) break;

        // Disconnect active blocks which are no longer in the best chain.
        while (chainActive.Tip() && !chainMostWork.Contains(chainActive.Tip())) {
	  if (!DisconnectTip(state))
	    return false;
        }

        // Connect new blocks.
        while (!chainActive.Contains(chainMostWork.Tip())) {
            CBlockIndex *pindexConnect = chainMostWork[chainActive.Height() + 1];
            if (!ConnectTip(state, pindexConnect)) {
                if (state.IsInvalid()) {
                    // The block violates a consensus rule.
                    if (!state.CorruptionPossible())
                        InvalidChainFound(chainMostWork.Tip());
                    fComplete = false;
                    state = CValidationState();
                    break;
                } else {
                    // A system error occurred (disk space, database error, ...).
                    return false;
                }
            }
        }
    }

    if (chainActive.Tip() != pindexOldTip) {
        std::string strCmd = GetArg("-blocknotify", "");
        if (!IsInitialBlockDownload() && !strCmd.empty())
        {
            boost::replace_all(strCmd, "%s", chainActive.Tip()->GetBlockHash().GetHex());
            boost::thread t(runCommand, strCmd); // thread runs free
        }
    }

    return true;
}

bool AddToBlockIndex(CBlock& block, CValidationState& state, const CDiskBlockPos& pos)
{
    // Check for duplicate
    uint256 hash = block.GetHash();
    if (mapBlockIndex.count(hash))
        return state.Invalid(error("AddToBlockIndex() : %s already exists", hash.ToString()), 0, "duplicate");

    // Construct new block index object
    CBlockIndex* pindexNew = new CBlockIndex(block);
    assert(pindexNew);
    {
         LOCK(cs_nBlockSequenceId);
         pindexNew->nSequenceId = nBlockSequenceId++;
    }
    map<uint256, CBlockIndex*>::iterator mi = mapBlockIndex.insert(make_pair(hash, pindexNew)).first;
    pindexNew->phashBlock = &((*mi).first);
    map<uint256, CBlockIndex*>::iterator miPrev = mapBlockIndex.find(block.hashPrevBlock);
    if (miPrev != mapBlockIndex.end())
    {
        pindexNew->pprev = (*miPrev).second;
        pindexNew->nHeight = pindexNew->pprev->nHeight + 1;
    }
    pindexNew->nTx = block.vtx.size();
    pindexNew->nChainWork = (pindexNew->pprev ? pindexNew->pprev->nChainWork : 0) + pindexNew->GetBlockWork().getuint256();
    if (block.IsAuxpow()) {
      pindexNew->pauxpow = block.auxpow;
      assert(NULL != pindexNew->pauxpow.get());
    }
    pindexNew->nChainTx = (pindexNew->pprev ? pindexNew->pprev->nChainTx : 0) + pindexNew->nTx;
    pindexNew->nFile = pos.nFile;
    pindexNew->nDataPos = pos.nPos;
    pindexNew->nUndoPos = 0;
    pindexNew->nStatus = BLOCK_VALID_TRANSACTIONS | BLOCK_HAVE_DATA;
    setBlockIndexValid.insert(pindexNew);

    if (!pblocktree->WriteBlockIndex(CDiskBlockIndex(pindexNew)))
        return state.Abort(_("Failed to write block index"));
    
    // New best?
    if (!ActivateBestChain(state))
        return false;

    LOCK(cs_main);
    if (pindexNew == chainActive.Tip())
    {
        // Clear fork warning if its no longer applicable
        CheckForkWarningConditions();
        // Notify UI to display prev block's coinbase if it was ours
        static uint256 hashPrevBestCoinBase;
        g_signals.UpdatedTransaction(hashPrevBestCoinBase);
        hashPrevBestCoinBase = block.GetTxHash(0);
    } else
        CheckForkWarningConditionsOnNewFork(pindexNew);
    
    if (!pblocktree->Flush())
        return state.Abort(_("Failed to sync block index"));

    uiInterface.NotifyBlocksChanged();

    return true;
}

bool FindBlockPos(CValidationState &state, CDiskBlockPos &pos, unsigned int nAddSize, unsigned int nHeight, uint64_t nTime, bool fKnown = false)
{
  
    bool fUpdatedLast = false;

    LOCK(cs_LastBlockFile);

    if (fKnown) {
        if (nLastBlockFile != pos.nFile) {
            nLastBlockFile = pos.nFile;
            infoLastBlockFile.SetNull();
            pblocktree->ReadBlockFileInfo(nLastBlockFile, infoLastBlockFile);
            fUpdatedLast = true;
        }
    } else {
        while (infoLastBlockFile.nSize + nAddSize >= MAX_BLOCKFILE_SIZE) {
            LogPrintf("Leaving block file %i: %s\n", nLastBlockFile, infoLastBlockFile.ToString());
            FlushBlockFile(true);
            nLastBlockFile++;
            infoLastBlockFile.SetNull();
            pblocktree->ReadBlockFileInfo(nLastBlockFile, infoLastBlockFile); // check whether data for the new file somehow already exist; can fail just fine
            fUpdatedLast = true;
        }
        pos.nFile = nLastBlockFile;
        pos.nPos = infoLastBlockFile.nSize;
    }

    infoLastBlockFile.nSize += nAddSize;
    infoLastBlockFile.AddBlock(nHeight, nTime);

    if (!fKnown) {
        unsigned int nOldChunks = (pos.nPos + BLOCKFILE_CHUNK_SIZE - 1) / BLOCKFILE_CHUNK_SIZE;
        unsigned int nNewChunks = (infoLastBlockFile.nSize + BLOCKFILE_CHUNK_SIZE - 1) / BLOCKFILE_CHUNK_SIZE;
        if (nNewChunks > nOldChunks) {
            if (CheckDiskSpace(nNewChunks * BLOCKFILE_CHUNK_SIZE - pos.nPos)) {
                FILE *file = OpenBlockFile(pos);
                if (file) {
                    LogPrintf("Pre-allocating up to position 0x%x in blk%05u.dat\n", nNewChunks * BLOCKFILE_CHUNK_SIZE, pos.nFile);
                    AllocateFileRange(file, pos.nPos, nNewChunks * BLOCKFILE_CHUNK_SIZE - pos.nPos);
                    fclose(file);
                }
            }
            else
                return state.Error("out of disk space");
        }
    }

    if (!pblocktree->WriteBlockFileInfo(nLastBlockFile, infoLastBlockFile))
        return state.Abort(_("Failed to write file info"));
    if (fUpdatedLast)
        pblocktree->WriteLastBlockFile(nLastBlockFile);

    return true;
}

bool FindUndoPos(CValidationState &state, int nFile, CDiskBlockPos &pos, unsigned int nAddSize)
{
    pos.nFile = nFile;

    LOCK(cs_LastBlockFile);

    unsigned int nNewSize;
    if (nFile == nLastBlockFile) {
        pos.nPos = infoLastBlockFile.nUndoSize;
        nNewSize = (infoLastBlockFile.nUndoSize += nAddSize);
        if (!pblocktree->WriteBlockFileInfo(nLastBlockFile, infoLastBlockFile))
            return state.Abort(_("Failed to write block info"));
    } else {
        CBlockFileInfo info;
        if (!pblocktree->ReadBlockFileInfo(nFile, info))
            return state.Abort(_("Failed to read block info"));
        pos.nPos = info.nUndoSize;
        nNewSize = (info.nUndoSize += nAddSize);
        if (!pblocktree->WriteBlockFileInfo(nFile, info))
            return state.Abort(_("Failed to write block info"));
    }

    unsigned int nOldChunks = (pos.nPos + UNDOFILE_CHUNK_SIZE - 1) / UNDOFILE_CHUNK_SIZE;
    unsigned int nNewChunks = (nNewSize + UNDOFILE_CHUNK_SIZE - 1) / UNDOFILE_CHUNK_SIZE;
    if (nNewChunks > nOldChunks) {
        if (CheckDiskSpace(nNewChunks * UNDOFILE_CHUNK_SIZE - pos.nPos)) {
            FILE *file = OpenUndoFile(pos);
            if (file) {
                LogPrintf("Pre-allocating up to position 0x%x in rev%05u.dat\n", nNewChunks * UNDOFILE_CHUNK_SIZE, pos.nFile);
                AllocateFileRange(file, pos.nPos, nNewChunks * UNDOFILE_CHUNK_SIZE - pos.nPos);
                fclose(file);
            }
        }
        else
            return state.Error("out of disk space");
    }

    return true;
}


bool CheckBlock(const CBlock& block, CValidationState& state, bool fCheckPOW, bool fCheckMerkleRoot)
{
    // These are checks that are independent of context
    // that can be verified before saving an orphan block.

  unsigned int block_size = ::GetSerializeSize(block, SER_NETWORK, PROTOCOL_VERSION);
  //LogPrintf("In checkblock with block size %d, %d\n",block_size,block.vtx.size());
  
    // Size limits
    if (block.vtx.empty() || block.vtx.size() > MAX_BLOCK_SIZE || block_size > MAX_BLOCK_SIZE)
        return state.DoS(100, error("CheckBlock() : size limits failed"),
                         REJECT_INVALID, "bad-blk-length");

    /*
    bool blockOnFork = false;
    if (fCheckPOW && block.GetHash() != Params().HashGenesisBlock()) {
      map<uint256, CBlockIndex*>::iterator mi = mapBlockIndex.find(block.hashPrevBlock);
      if (mi == mapBlockIndex.end())
	return state.DoS(10, error("CheckBlock() : prev block not found"), 0, "bad-prevblk");
      CBlockIndex * pindexPrev = (*mi).second;
      blockOnFork = (pindexPrev->nHeight >= nForkHeight - 1) && (CBlockIndex::IsSuperMajority(4,pindexPrev,75,100));
      }*/
    
    // Check proof of work matches claimed amount
    if(fCheckPOW && block.IsAuxpow()) {
      if (!CheckAuxPowProofOfWork(block, Params())) {
	return state.DoS(50, error("CheckBlock() : auxpow proof of work failed"),
			 REJECT_INVALID, "high-hash");
      }
    }
    else {
          if (fCheckPOW && block.GetAlgo() == ALGO_EQUIHASH && !CheckEquihashSolution(&block, Params())) {
	    return state.DoS(50, error("CheckBlock() : Invalid Equihash Solution"),
			     REJECT_INVALID, "bad-equihash-solution");      
	  }

	  //LogPrintf("check proof of work of block with algo %d\n",block.GetAlgo());
	  if (fCheckPOW && !CheckProofOfWork(block.GetPoWHash(),block.nBits,block.GetAlgo())) {
	    return state.DoS(50, error("CheckBlock() : proof of work failed"),
			     REJECT_INVALID, "high-hash");
	  }
    }

    // Check timestamp
    if (block.GetBlockTime() > GetTime() + 12 * 60) {
      if (block.GetBlockTime() <= GetAdjustedTime() + 2 * 60 * 60) {
	std::string warning = std::string("'Warning: Block timestamp too far in the future. Please be careful of network forks.");
	CAlert::Notify(warning, true);
	fBlockTooFarInFuture = true;
	LogPrintf("Warning: Block timestamp too far in the future. Please be careful of network forks.");
      }
      return state.Invalid(error("CheckBlock() : block timestamp too far in the future"),
			   REJECT_INVALID, "time-too-new");
    }
    else {
      fBlockTooFarInFuture = false;
    }

    // First transaction must be coinbase, the rest must not be
    if (block.vtx.empty() || !block.vtx[0].IsCoinBase())
        return state.DoS(100, error("CheckBlock() : first tx is not coinbase"),
                         REJECT_INVALID, "bad-cb-missing");
    for (unsigned int i = 1; i < block.vtx.size(); i++)
        if (block.vtx[i].IsCoinBase())
            return state.DoS(100, error("CheckBlock() : more than one coinbase"),
                             REJECT_INVALID, "bad-cb-multiple");

    // Check transactions
    BOOST_FOREACH(const CTransaction& tx, block.vtx)
        if (!CheckTransaction(tx, state))
            return error("CheckBlock() : CheckTransaction failed");

    // Build the merkle tree already. We need it anyway later, and it makes the
    // block cache the transaction hashes, which means they don't need to be
    // recalculated many times during this block's validation.
    block.BuildMerkleTree();

    // Check for duplicate txids. This is caught by ConnectInputs(),
    // but catching it earlier avoids a potential DoS attack:
    set<uint256> uniqueTx;
    for (unsigned int i = 0; i < block.vtx.size(); i++) {
        uniqueTx.insert(block.GetTxHash(i));
    }
    if (uniqueTx.size() != block.vtx.size())
        return state.DoS(100, error("CheckBlock() : duplicate transaction"),
                         REJECT_INVALID, "bad-txns-duplicate", true);

    unsigned int nSigOps = 0;
    BOOST_FOREACH(const CTransaction& tx, block.vtx)
    {
        nSigOps += GetLegacySigOpCount(tx);
    }
    if (nSigOps > MAX_BLOCK_SIGOPS)
        return state.DoS(100, error("CheckBlock() : out-of-bounds SigOpCount"),
                         REJECT_INVALID, "bad-blk-sigops", true);

    // Check merkle root
    if (fCheckMerkleRoot && block.hashMerkleRoot != block.vMerkleTree.back())
        return state.DoS(100, error("CheckBlock() : hashMerkleRoot mismatch"),
                         REJECT_INVALID, "bad-txnmrklroot", true);

    return true;
}

bool AcceptBlock(CBlock& block, CValidationState& state, CDiskBlockPos* dbp)
{
    AssertLockHeld(cs_main);
    // Check for duplicate
    uint256 hash = block.GetHash();
    if (mapBlockIndex.count(hash))
        return state.Invalid(error("AcceptBlock() : block already in mapBlockIndex"), 0, "duplicate");

    // Get prev block index
    CBlockIndex* pindexPrev = NULL;
    int nHeight = 0;
    if (hash != Params().HashGenesisBlock()) {
        map<uint256, CBlockIndex*>::iterator mi = mapBlockIndex.find(block.hashPrevBlock);
        if (mi == mapBlockIndex.end())
            return state.DoS(10, error("AcceptBlock() : prev block not found"), 0, "bad-prevblk");
        pindexPrev = (*mi).second;
        nHeight = pindexPrev->nHeight+1;	

        // Check proof of work
	int block_algo = GetAlgo(block.nVersion);
	unsigned int next_work_required = GetNextWorkRequired(pindexPrev, &block, block_algo);
        if (block.nBits != next_work_required) {
	  LogPrintf("nbits = %d, required = %d\n",block.nBits,next_work_required);
	  return state.DoS(100, error("AcceptBlock() : incorrect proof of work"),
			   REJECT_INVALID, "bad-diffbits");
	}

        // Check timestamp against prev
        if (block.GetBlockTime() <= pindexPrev->GetMedianTimePast())
            return state.Invalid(error("AcceptBlock() : block's timestamp is too early"),
                                 REJECT_INVALID, "time-too-old");

        // Check that all transactions are finalized
        BOOST_FOREACH(const CTransaction& tx, block.vtx)
            if (!IsFinalTx(tx, nHeight, block.GetBlockTime()))
                return state.DoS(10, error("AcceptBlock() : contains a non-final transaction"),
                                 REJECT_INVALID, "bad-txns-nonfinal");

        // Check that the block chain matches the known block chain up to a checkpoint
        if (!Checkpoints::CheckBlock(nHeight, hash))
            return state.DoS(100, error("AcceptBlock() : rejected by checkpoint lock-in at %d", nHeight),
                             REJECT_CHECKPOINT, "checkpoint mismatch");

        // Don't accept any forks from the main chain prior to last checkpoint
        CBlockIndex* pcheckpoint = Checkpoints::GetLastCheckpoint(mapBlockIndex);
        if (pcheckpoint && nHeight < pcheckpoint->nHeight)
            return state.DoS(100, error("AcceptBlock() : forked chain older than last checkpoint (height %d)", nHeight));

        // Reject block.nVersion=1 blocks
        if (block.nVersion < 2)
        {
			return state.Invalid(error("AcceptBlock() : rejected nVersion=1 block"),
								 REJECT_OBSOLETE, "bad-version");
        }

        // Enforce block.nVersion=2 rule that the coinbase starts with serialized block height
        if (block.nVersion >= 2)
        {
			CScript expect = CScript() << nHeight;
			if (block.vtx[0].vin[0].scriptSig.size() < expect.size() ||
				!std::equal(expect.begin(), expect.end(), block.vtx[0].vin[0].scriptSig.begin()))
			  return state.DoS(100, error("AcceptBlock() : block height mismatch in coinbase, nHeight=%d",nHeight),
								 REJECT_INVALID, "bad-cb-height");
        }

        // Reject block.nVersion=2 blocks when 95% of the network has upgraded:

	if (block.nVersion < 3 &&
	    CBlockIndex::IsSuperMajority(3, pindexPrev, 950, 1000))
	  {
	    return state.Invalid(error("AcceptBlock() : rejected nVersion=2 block"),
				 REJECT_OBSOLETE, "bad-version");
	  }

	if (block.IsAuxpow() || block.GetAlgo() != ALGO_SCRYPT) {
	  if (pindexPrev->nHeight < nForkHeight-1 || !CBlockIndex::IsSuperMajority(4,pindexPrev,75,100)) {
	    return state.DoS(100,error("AcceptBlock() : new block format requires fork activation"),REJECT_INVALID,"bad-version-fork");
	  }
	}	
    }

    // Write block to history file
    try {
        unsigned int nBlockSize = ::GetSerializeSize(block, SER_DISK, CLIENT_VERSION);
        CDiskBlockPos blockPos;
        if (dbp != NULL)
            blockPos = *dbp;
        if (!FindBlockPos(state, blockPos, nBlockSize+8, nHeight, block.nTime, dbp != NULL))
            return error("AcceptBlock() : FindBlockPos failed");
        if (dbp == NULL)
            if (!WriteBlockToDisk(block, blockPos))
                return state.Abort(_("Failed to write block"));
        if (!AddToBlockIndex(block, state, blockPos))
	  return error("AcceptBlock() : AddToBlockIndex failed");
    } catch(std::runtime_error &e) {
        return state.Abort(_("System error: ") + e.what());
    }

    // Relay inventory, but don't relay old inventory during initial block download
    int nBlockEstimate = Checkpoints::GetTotalBlocksEstimate();
    if (chainActive.Tip()->GetBlockHash() == hash)
    {
        LOCK(cs_vNodes);
        BOOST_FOREACH(CNode* pnode, vNodes)
            if (chainActive.Height() > (pnode->nStartingHeight != -1 ? pnode->nStartingHeight - 2000 : nBlockEstimate))
                pnode->PushInventory(CInv(MSG_BLOCK, hash));
    }
    
    return true;
}

void PushGetBlocks(CNode* pnode, CBlockIndex* pindexBegin, uint256 hashEnd)
{
    AssertLockHeld(cs_main);
    // Filter out duplicate requests
    if (pindexBegin == pnode->pindexLastGetBlocksBegin && hashEnd == pnode->hashLastGetBlocksEnd)
        return;
    pnode->pindexLastGetBlocksBegin = pindexBegin;
    pnode->hashLastGetBlocksEnd = hashEnd;

    pnode->PushMessage("getblocks", chainActive.GetLocator(pindexBegin), hashEnd);
}

bool ProcessBlock(CValidationState &state, CNode* pfrom, CBlock* pblock, CDiskBlockPos *dbp)
{
    AssertLockHeld(cs_main);

    // Check for duplicate
    uint256 hash = pblock->GetHash();
    if (mapBlockIndex.count(hash))
        return state.Invalid(error("ProcessBlock() : already have block %d %s", mapBlockIndex[hash]->nHeight, hash.ToString()), 0, "duplicate");
    if (mapOrphanBlocks.count(hash))
        return state.Invalid(error("ProcessBlock() : already have block (orphan) %s", hash.ToString()), 0, "duplicate");
    
    // Preliminary checks
    if (!CheckBlock(*pblock, state))
        return error("ProcessBlock() : CheckBlock FAILED");

    if (0) { // skip these extra checks until we have the fork height set
      CBlockIndex* pcheckpoint = Checkpoints::GetLastCheckpoint(mapBlockIndex);
      if (pcheckpoint && pblock->hashPrevBlock != (chainActive.Tip() ? chainActive.Tip()->GetBlockHash() : uint256(0)))
	{
	  // Extra checks to prevent "fill up memory by spamming with bogus blocks"
	  int64_t deltaTime = pblock->GetBlockTime() - pcheckpoint->nTime;
	  if (deltaTime < 0)
	    {
	      return state.DoS(100, error("ProcessBlock() : block with timestamp before last checkpoint"),
			       REJECT_CHECKPOINT, "time-too-old");
	    }
	  CBigNum bnNewBlock;
	  bnNewBlock.SetCompact(pblock->nBits);
	  CBigNum bnRequired;
	  bnRequired.SetCompact(ComputeMinWork(pcheckpoint->nBits, deltaTime));
	  if (bnNewBlock > bnRequired)
	    {
	      return state.DoS(100, error("ProcessBlock() : block with too little proof-of-work"),
			       REJECT_INVALID, "bad-diffbits");
	    }
	}
    }

    // If we don't already have its previous block, shunt it off to holding area until we get it
    if (pblock->hashPrevBlock != 0 && !mapBlockIndex.count(pblock->hashPrevBlock))
    {
      //LogPrintf("ProcessBlock: ORPHAN BLOCK %lu, prev=%s\n", (unsigned long)mapOrphanBlocks.size(), pblock->hashPrevBlock.ToString());

        // Accept orphans as long as there is a node to request its parents from
        if (pfrom) {
            PruneOrphanBlocks();
            COrphanBlock* pblock2 = new COrphanBlock();
            {
                CDataStream ss(SER_DISK, CLIENT_VERSION);
                ss << *pblock;
                pblock2->vchBlock = std::vector<unsigned char>(ss.begin(), ss.end());
            }
            pblock2->hashBlock = hash;
            pblock2->hashPrev = pblock->hashPrevBlock;
            mapOrphanBlocks.insert(make_pair(hash, pblock2));
            mapOrphanBlocksByPrev.insert(make_pair(pblock2->hashPrev, pblock2));

            // Ask this guy to fill in what we're missing
            PushGetBlocks(pfrom, chainActive.Tip(), GetOrphanRoot(hash));
        }
        return true;
    }

    // Store to disk
    if (!AcceptBlock(*pblock, state, dbp))
      return error("ProcessBlock() : AcceptBlock FAILED");

    // Recursively process any orphan blocks that depended on this one
    vector<uint256> vWorkQueue;
    vWorkQueue.push_back(hash);
    for (unsigned int i = 0; i < vWorkQueue.size(); i++)
    {
      //LogPrintf("processblock work queue %d of %d\n",i,vWorkQueue.size());
        uint256 hashPrev = vWorkQueue[i];
        for (multimap<uint256, COrphanBlock*>::iterator mi = mapOrphanBlocksByPrev.lower_bound(hashPrev);
             mi != mapOrphanBlocksByPrev.upper_bound(hashPrev);
             ++mi)
        {
            CBlock block;
            {
                CDataStream ss(mi->second->vchBlock, SER_DISK, CLIENT_VERSION);
                ss >> block;
            }
            block.BuildMerkleTree();
            // Use a dummy CValidationState so someone can't setup nodes to counter-DoS based on orphan resolution (that is, feeding people an invalid block based on LegitBlockX in order to get anyone relaying LegitBlockX banned)
            CValidationState stateDummy;
            if (AcceptBlock(block, stateDummy))
                vWorkQueue.push_back(mi->second->hashBlock);
            mapOrphanBlocks.erase(mi->second->hashBlock);
            delete mi->second;
        }
        mapOrphanBlocksByPrev.erase(hashPrev);
    }
    LogPrintf("ProcessBlock: ACCEPTED\n");
    return true;
}

CMerkleBlock::CMerkleBlock(const CBlock& block, CBloomFilter& filter)
{
    header = block.GetBlockHeader();

    vector<bool> vMatch;
    vector<uint256> vHashes;

    vMatch.reserve(block.vtx.size());
    vHashes.reserve(block.vtx.size());

    for (unsigned int i = 0; i < block.vtx.size(); i++)
    {
        uint256 hash = block.vtx[i].GetHash();
        if (filter.IsRelevantAndUpdate(block.vtx[i], hash))
        {
            vMatch.push_back(true);
            vMatchedTxn.push_back(make_pair(i, hash));
        }
        else
            vMatch.push_back(false);
        vHashes.push_back(hash);
    }

    txn = CPartialMerkleTree(vHashes, vMatch);
}

uint256 CPartialMerkleTree::CalcHash(int height, unsigned int pos, const std::vector<uint256> &vTxid) {
    if (height == 0) {
        // hash at height 0 is the txids themself
        return vTxid[pos];
    } else {
        // calculate left hash
        uint256 left = CalcHash(height-1, pos*2, vTxid), right;
        // calculate right hash if not beyong the end of the array - copy left hash otherwise1
        if (pos*2+1 < CalcTreeWidth(height-1))
            right = CalcHash(height-1, pos*2+1, vTxid);
        else
            right = left;
        // combine subhashes
        return Hash(BEGIN(left), END(left), BEGIN(right), END(right));
    }
}

void CPartialMerkleTree::TraverseAndBuild(int height, unsigned int pos, const std::vector<uint256> &vTxid, const std::vector<bool> &vMatch) {
    // determine whether this node is the parent of at least one matched txid
    bool fParentOfMatch = false;
    for (unsigned int p = pos << height; p < (pos+1) << height && p < nTransactions; p++)
        fParentOfMatch |= vMatch[p];
    // store as flag bit
    vBits.push_back(fParentOfMatch);
    if (height==0 || !fParentOfMatch) {
        // if at height 0, or nothing interesting below, store hash and stop
        vHash.push_back(CalcHash(height, pos, vTxid));
    } else {
        // otherwise, don't store any hash, but descend into the subtrees
        TraverseAndBuild(height-1, pos*2, vTxid, vMatch);
        if (pos*2+1 < CalcTreeWidth(height-1))
            TraverseAndBuild(height-1, pos*2+1, vTxid, vMatch);
    }
}

uint256 CPartialMerkleTree::TraverseAndExtract(int height, unsigned int pos, unsigned int &nBitsUsed, unsigned int &nHashUsed, std::vector<uint256> &vMatch) {
    if (nBitsUsed >= vBits.size()) {
        // overflowed the bits array - failure
        fBad = true;
        return 0;
    }
    bool fParentOfMatch = vBits[nBitsUsed++];
    if (height==0 || !fParentOfMatch) {
        // if at height 0, or nothing interesting below, use stored hash and do not descend
        if (nHashUsed >= vHash.size()) {
            // overflowed the hash array - failure
            fBad = true;
            return 0;
        }
        const uint256 &hash = vHash[nHashUsed++];
        if (height==0 && fParentOfMatch) // in case of height 0, we have a matched txid
            vMatch.push_back(hash);
        return hash;
    } else {
        // otherwise, descend into the subtrees to extract matched txids and hashes
        uint256 left = TraverseAndExtract(height-1, pos*2, nBitsUsed, nHashUsed, vMatch), right;
        if (pos*2+1 < CalcTreeWidth(height-1))
            right = TraverseAndExtract(height-1, pos*2+1, nBitsUsed, nHashUsed, vMatch);
        else
            right = left;
        // and combine them before returning
        return Hash(BEGIN(left), END(left), BEGIN(right), END(right));
    }
}

CPartialMerkleTree::CPartialMerkleTree(const std::vector<uint256> &vTxid, const std::vector<bool> &vMatch) : nTransactions(vTxid.size()), fBad(false) {
    // reset state
    vBits.clear();
    vHash.clear();

    // calculate height of tree
    int nHeight = 0;
    while (CalcTreeWidth(nHeight) > 1)
        nHeight++;

    // traverse the partial tree
    TraverseAndBuild(nHeight, 0, vTxid, vMatch);
}

CPartialMerkleTree::CPartialMerkleTree() : nTransactions(0), fBad(true) {}

uint256 CPartialMerkleTree::ExtractMatches(std::vector<uint256> &vMatch) {
    vMatch.clear();
    // An empty set will not work
    if (nTransactions == 0)
        return 0;
    // check for excessively high numbers of transactions
    if (nTransactions > MAX_BLOCK_SIZE / 60) // 60 is the lower bound for the size of a serialized CTransaction
        return 0;
    // there can never be more hashes provided than one for every txid
    if (vHash.size() > nTransactions)
        return 0;
    // there must be at least one bit per node in the partial tree, and at least one node per hash
    if (vBits.size() < vHash.size())
        return 0;
    // calculate height of tree
    int nHeight = 0;
    while (CalcTreeWidth(nHeight) > 1)
        nHeight++;
    // traverse the partial tree
    unsigned int nBitsUsed = 0, nHashUsed = 0;
    uint256 hashMerkleRoot = TraverseAndExtract(nHeight, 0, nBitsUsed, nHashUsed, vMatch);
    // verify that no problems occured during the tree traversal
    if (fBad)
        return 0;
    // verify that all bits were consumed (except for the padding caused by serializing it as a byte sequence)
    if ((nBitsUsed+7)/8 != (vBits.size()+7)/8)
        return 0;
    // verify that all hashes were consumed
    if (nHashUsed != vHash.size())
        return 0;
    return hashMerkleRoot;
}

bool AbortNode(const std::string &strMessage) {
    strMiscWarning = strMessage;
    LogPrintf("*** %s\n", strMessage);
    uiInterface.ThreadSafeMessageBox(strMessage, "", CClientUIInterface::MSG_ERROR);
    StartShutdown();
    return false;
}

bool CheckDiskSpace(uint64_t nAdditionalBytes)
{
    uint64_t nFreeBytesAvailable = filesystem::space(GetDataDir()).available;

    // Check for nMinDiskSpace bytes (currently 50MB)
    if (nFreeBytesAvailable < nMinDiskSpace + nAdditionalBytes)
        return AbortNode(_("Error: Disk space is low!"));

    return true;
}

FILE* OpenUndoFile(const CDiskBlockPos &pos, bool fReadOnly) {
    return OpenDiskFile(pos, "rev", fReadOnly);
}

CBlockIndex * InsertBlockIndex(uint256 hash)
{
    if (hash == 0)
        return NULL;

    // Return existing
    map<uint256, CBlockIndex*>::iterator mi = mapBlockIndex.find(hash);
    if (mi != mapBlockIndex.end())
        return (*mi).second;

    // Create new
    CBlockIndex* pindexNew = new CBlockIndex();
    if (!pindexNew)
        throw runtime_error("LoadBlockIndex() : new CBlockIndex failed");
    //LogPrintf("insert to mapBlockIndex hash %s\n",hash.GetHex().c_str());
    mi = mapBlockIndex.insert(make_pair(hash, pindexNew)).first;
    pindexNew->phashBlock = &((*mi).first);

    return pindexNew;
}

bool static LoadBlockIndexDB()
{
    if (!pblocktree->LoadBlockIndexGuts())
        return false;

    boost::this_thread::interruption_point();

    // Calculate nChainWork
    vector<pair<int, CBlockIndex*> > vSortedByHeight;
    vSortedByHeight.reserve(mapBlockIndex.size());
    BOOST_FOREACH(const PAIRTYPE(uint256, CBlockIndex*)& item, mapBlockIndex)
    {
        CBlockIndex* pindex = item.second;
        vSortedByHeight.push_back(make_pair(pindex->nHeight, pindex));
    }
    sort(vSortedByHeight.begin(), vSortedByHeight.end());
    BOOST_FOREACH(const PAIRTYPE(int, CBlockIndex*)& item, vSortedByHeight)
    {
        CBlockIndex* pindex = item.second;
        pindex->nChainWork = (pindex->pprev ? pindex->pprev->nChainWork : 0) + pindex->GetBlockWork().getuint256();
        pindex->nChainTx = (pindex->pprev ? pindex->pprev->nChainTx : 0) + pindex->nTx;
        if ((pindex->nStatus & BLOCK_VALID_MASK) >= BLOCK_VALID_TRANSACTIONS && !(pindex->nStatus & BLOCK_FAILED_MASK)) {
	  //LogPrintf("insert pindex at height %d (%s) as valid\n",pindex->nHeight,(pindex->phashBlock)->GetHex().c_str());
            setBlockIndexValid.insert(pindex);
	}
        if (pindex->nStatus & BLOCK_FAILED_MASK && (!pindexBestInvalid || pindex->nChainWork > pindexBestInvalid->nChainWork))
            pindexBestInvalid = pindex;
    }

    // Load block file info
    pblocktree->ReadLastBlockFile(nLastBlockFile);
    //LogPrintf("LoadBlockIndexDB(): last block file = %i\n", nLastBlockFile);
    if (pblocktree->ReadBlockFileInfo(nLastBlockFile, infoLastBlockFile))
      LogPrintf("LoadBlockIndexDB(): last block file info: %s\n", infoLastBlockFile.ToString());

    // Check whether we need to continue reindexing
    bool fReindexing = false;
    pblocktree->ReadReindexing(fReindexing);
    fReindex |= fReindexing;

    // Check whether we have a transaction index
    pblocktree->ReadFlag("txindex", fTxIndex);
    LogPrintf("LoadBlockIndexDB(): transaction index %s\n", fTxIndex ? "enabled" : "disabled");

    // Load pointer to end of best chain
    //LogPrintf("load pcoinstip bestblock %s\n",pcoinsTip->GetBestBlock().GetHex().c_str());
    std::map<uint256, CBlockIndex*>::iterator it = mapBlockIndex.find(pcoinsTip->GetBestBlock());
    if (it == mapBlockIndex.end())
        return true;
    chainActive.SetTip(it->second);
    LogPrintf("LoadBlockIndexDB(): hashBestChain=%s height=%d date=%s progress=%f\n",
        chainActive.Tip()->GetBlockHash().ToString(), chainActive.Height(),
        DateTimeStrFormat("%Y-%m-%d %H:%M:%S", chainActive.Tip()->GetBlockTime()),
        Checkpoints::GuessVerificationProgress(chainActive.Tip()));

    return true;
}

bool VerifyDB(int nCheckLevel, int nCheckDepth)
{
    LOCK(cs_main);
    if (chainActive.Tip() == NULL || chainActive.Tip()->pprev == NULL)
        return true;

    // Verify blocks in the best chain
    if (nCheckDepth <= 0)
        nCheckDepth = 1000000000; // suffices until the year 19000
    if (nCheckDepth > chainActive.Height())
        nCheckDepth = chainActive.Height();
    nCheckLevel = std::max(0, std::min(4, nCheckLevel));
    LogPrintf("Verifying last %i blocks at level %i\n", nCheckDepth, nCheckLevel);
    CCoinsViewCache coins(*pcoinsTip, true);
    CBlockIndex* pindexState = chainActive.Tip();
    CBlockIndex* pindexFailure = NULL;
    int nGoodTransactions = 0;
    CValidationState state;
    for (CBlockIndex* pindex = chainActive.Tip(); pindex && pindex->pprev; pindex = pindex->pprev)
    {
        boost::this_thread::interruption_point();
        if (pindex->nHeight < chainActive.Height()-nCheckDepth)
            break;
        CBlock block;
        // check level 0: read from disk
        if (!ReadBlockFromDisk(block, pindex))
            return error("VerifyDB() : *** ReadBlockFromDisk failed at %d, hash=%s", pindex->nHeight, pindex->GetBlockHash().ToString());
        // check level 1: verify block validity
        if (nCheckLevel >= 1 && !CheckBlock(block, state))
            return error("VerifyDB() : *** found bad block at %d, hash=%s\n", pindex->nHeight, pindex->GetBlockHash().ToString());
        // check level 2: verify undo validity
        if (nCheckLevel >= 2 && pindex) {
            CBlockUndo undo;
            CDiskBlockPos pos = pindex->GetUndoPos();
            if (!pos.IsNull()) {
                if (!undo.ReadFromDisk(pos, pindex->pprev->GetBlockHash()))
                    return error("VerifyDB() : *** found bad undo data at %d, hash=%s\n", pindex->nHeight, pindex->GetBlockHash().ToString());
            }
        }
        // check level 3: check for inconsistencies during memory-only disconnect of tip blocks
        if (nCheckLevel >= 3 && pindex == pindexState && (coins.GetCacheSize() + pcoinsTip->GetCacheSize()) <= 2*nCoinCacheSize + 32000) {
            bool fClean = true;
            if (!DisconnectBlock(block, state, pindex, coins, &fClean))
                return error("VerifyDB() : *** irrecoverable inconsistency in block data at %d, hash=%s", pindex->nHeight, pindex->GetBlockHash().ToString());
            pindexState = pindex->pprev;
            if (!fClean) {
                nGoodTransactions = 0;
                pindexFailure = pindex;
            } else
                nGoodTransactions += block.vtx.size();
        }
    }
    if (pindexFailure)
        return error("VerifyDB() : *** coin database inconsistencies found (last %i blocks, %i good transactions before that)\n", chainActive.Height() - pindexFailure->nHeight + 1, nGoodTransactions);

    // check level 4: try reconnecting blocks
    if (nCheckLevel >= 4) {
        CBlockIndex *pindex = pindexState;
        while (pindex != chainActive.Tip()) {
            boost::this_thread::interruption_point();
            pindex = chainActive.Next(pindex);
            CBlock block;
            if (!ReadBlockFromDisk(block, pindex))
                return error("VerifyDB() : *** ReadBlockFromDisk failed at %d, hash=%s", pindex->nHeight, pindex->GetBlockHash().ToString());
            if (!ConnectBlock(block, state, pindex, coins))
                return error("VerifyDB() : *** found unconnectable block at %d, hash=%s", pindex->nHeight, pindex->GetBlockHash().ToString());
        }
    }

    LogPrintf("No coin database inconsistencies in last %i blocks (%i transactions)\n", chainActive.Height() - pindexState->nHeight, nGoodTransactions);

    return true;
}

void UnloadBlockIndex()
{
    mapBlockIndex.clear();
    setBlockIndexValid.clear();
    chainActive.SetTip(NULL);
    pindexBestInvalid = NULL;
}

bool LoadBlockIndex()
{
    // Load block index from databases
    if (!fReindex && !LoadBlockIndexDB())
        return false;
    return true;
}

bool InitBlockIndex() {
    LOCK(cs_main);
    // Check whether we're already initialized
    if (chainActive.Genesis() != NULL)
        return true;

    // Use the provided setting for -txindex in the new database
    fTxIndex = GetBoolArg("-txindex", false);
    pblocktree->WriteFlag("txindex", fTxIndex);
    LogPrintf("Initializing databases...\n");

    // Only add the genesis block if not reindexing (in which case we reuse the one already on disk)
    if (!fReindex) {
        try {
            CBlock &block = const_cast<CBlock&>(Params().GenesisBlock());

	    /*uint256 best_hash = block.GetPoWHash(); // for generating a testnet genesis block
	    CBigNum bnTarget;
	    bnTarget.SetCompact(block.nBits);
	    uint256 target = bnTarget.getuint256();
	    printf("have to beat %s\n",target.GetHex().c_str());
	    while (1) {
	      uint256 hash = block.GetPoWHash();
	      if (hash < best_hash) {
		best_hash = hash;
		printf("gph = %s with nNonce = %d\n",hash.GetHex().c_str(),block.nNonce);
	      }
	      if (hash <= target) {
		break;
	      }
	      block.nNonce++;
	    }
	    printf("hash is %s\n",block.GetHash().GetHex().c_str());
	    exit(0);*/

            // Start new block file
            unsigned int nBlockSize = ::GetSerializeSize(block, SER_DISK, CLIENT_VERSION);
            CDiskBlockPos blockPos;
            CValidationState state;
            if (!FindBlockPos(state, blockPos, nBlockSize+8, 0, block.nTime))
                return error("LoadBlockIndex() : FindBlockPos failed");
            if (!WriteBlockToDisk(block, blockPos))
                return error("LoadBlockIndex() : writing genesis block to disk failed");
            if (!AddToBlockIndex(block, state, blockPos))
                return error("LoadBlockIndex() : genesis block not accepted");
        } catch(std::runtime_error &e) {
            return error("LoadBlockIndex() : failed to initialize block database: %s", e.what());
        }
    }

    return true;
}

void PrintBlockTree()
{
    AssertLockHeld(cs_main);
    // pre-compute tree structure
    map<CBlockIndex*, vector<CBlockIndex*> > mapNext;
    for (map<uint256, CBlockIndex*>::iterator mi = mapBlockIndex.begin(); mi != mapBlockIndex.end(); ++mi)
    {
        CBlockIndex* pindex = (*mi).second;
        mapNext[pindex->pprev].push_back(pindex);
        // test
        //while (rand() % 3 == 0)
        //    mapNext[pindex->pprev].push_back(pindex);
    }

    vector<pair<int, CBlockIndex*> > vStack;
    vStack.push_back(make_pair(0, chainActive.Genesis()));

    int nPrevCol = 0;
    while (!vStack.empty())
    {
        int nCol = vStack.back().first;
        CBlockIndex* pindex = vStack.back().second;
        vStack.pop_back();

        // print split or gap
        if (nCol > nPrevCol)
        {
            for (int i = 0; i < nCol-1; i++)
                LogPrintf("| ");
            LogPrintf("|\\\n");
        }
        else if (nCol < nPrevCol)
        {
            for (int i = 0; i < nCol; i++)
                LogPrintf("| ");
            LogPrintf("|\n");
       }
        nPrevCol = nCol;

        // print columns
        for (int i = 0; i < nCol; i++)
            LogPrintf("| ");

        // print item
        CBlock block;
        ReadBlockFromDisk(block, pindex);
        LogPrintf("%d (blk%05u.dat:0x%x)  %s  tx %u\n",
            pindex->nHeight,
            pindex->GetBlockPos().nFile, pindex->GetBlockPos().nPos,
            DateTimeStrFormat("%Y-%m-%d %H:%M:%S", block.GetBlockTime()),
            block.vtx.size());

        // put the main time-chain first
        vector<CBlockIndex*>& vNext = mapNext[pindex];
        for (unsigned int i = 0; i < vNext.size(); i++)
        {
            if (chainActive.Next(vNext[i]))
            {
                swap(vNext[0], vNext[i]);
                break;
            }
        }

        // iterate children
        for (unsigned int i = 0; i < vNext.size(); i++)
            vStack.push_back(make_pair(nCol+i, vNext[i]));
    }
}

bool LoadExternalBlockFile(FILE* fileIn, CDiskBlockPos *dbp)
{
    int64_t nStart = GetTimeMillis();

    int nLoaded = 0;
    try {
        CBufferedFile blkdat(fileIn, 2*MAX_BLOCK_SIZE, MAX_BLOCK_SIZE+8, SER_DISK, CLIENT_VERSION);
        uint64_t nStartByte = 0;
        if (dbp) {
            // (try to) skip already indexed part
            CBlockFileInfo info;
            if (pblocktree->ReadBlockFileInfo(dbp->nFile, info)) {
                nStartByte = info.nSize;
                blkdat.Seek(info.nSize);
            }
        }
        uint64_t nRewind = blkdat.GetPos();
        while (blkdat.good() && !blkdat.eof()) {
            boost::this_thread::interruption_point();

            blkdat.SetPos(nRewind);
            nRewind++; // start one byte further next time, in case of failure
            blkdat.SetLimit(); // remove former limit
            unsigned int nSize = 0;
            try {
                // locate a header
                unsigned char buf[MESSAGE_START_SIZE];
                blkdat.FindByte(Params().MessageStart()[0]);
                nRewind = blkdat.GetPos()+1;
                blkdat >> FLATDATA(buf);
                if (memcmp(buf, Params().MessageStart(), MESSAGE_START_SIZE))
                    continue;
                // read size
                blkdat >> nSize;
                if (nSize < 80 || nSize > MAX_BLOCK_SIZE)
                    continue;
            } catch (std::exception &e) {
                // no valid block header found; don't complain
                break;
            }
            try {
                // read block
                uint64_t nBlockPos = blkdat.GetPos();
                blkdat.SetLimit(nBlockPos + nSize);
                CBlock block;
                blkdat >> block;
                nRewind = blkdat.GetPos();

                // process block
                if (nBlockPos >= nStartByte) {
                    LOCK(cs_main);
                    if (dbp)
                        dbp->nPos = nBlockPos;
                    CValidationState state;
                    if (ProcessBlock(state, NULL, &block, dbp))
                        nLoaded++;
                    if (state.IsError())
                        break;
                }
            } catch (std::exception &e) {
                LogPrintf("%s : Deserialize or I/O error - %s", __func__, e.what());
            }
        }
        fclose(fileIn);
    } catch(std::runtime_error &e) {
        AbortNode(_("Error: system error: ") + e.what());
    }
    if (nLoaded > 0)
        LogPrintf("Loaded %i blocks from external file in %dms\n", nLoaded, GetTimeMillis() - nStart);

    return nLoaded > 0;
}

//////////////////////////////////////////////////////////////////////////////
//
// CAlert
//

string GetWarnings(string strFor)
{
    int nPriority = 0;
    string strStatusBar;
    string strRPC;

    if (GetBoolArg("-testsafemode", false))
        strRPC = "test";

    if (!CLIENT_VERSION_IS_RELEASE)
        strStatusBar = _("This is a pre-release test build - use at your own risk - do not use for mining or merchant applications");

    // Misc warnings like out of disk space and clock is wrong
    if (strMiscWarning != "")
    {
        nPriority = 1000;
        strStatusBar = strMiscWarning;
    }

    if (fLargeWorkForkFound)
    {
        nPriority = 2000;
        strStatusBar = strRPC = _("Warning: The network does not appear to fully agree! Some miners appear to be experiencing issues.");
    }
    else if (fLargeWorkInvalidChainFound)
    {
        nPriority = 2000;
        strStatusBar = strRPC = _("Warning: We do not appear to fully agree with our peers! You may need to upgrade, or other nodes may need to upgrade.");
    }
    else if (fBlockTooFarInFuture) {
      nPriority = 2000;
      strStatusBar = strRPC = _("Warning: ");
    }

    // Alerts
    {
        LOCK(cs_mapAlerts);
        BOOST_FOREACH(PAIRTYPE(const uint256, CAlert)& item, mapAlerts)
        {
            const CAlert& alert = item.second;
            if (alert.AppliesToMe() && alert.nPriority > nPriority)
            {
                nPriority = alert.nPriority;
                strStatusBar = alert.strStatusBar;
            }
        }
    }

    if (strFor == "statusbar")
        return strStatusBar;
    else if (strFor == "rpc")
        return strRPC;
    assert(!"GetWarnings() : invalid parameter");
    return "error";
}

//////////////////////////////////////////////////////////////////////////////
//
// Messages
//

bool static AlreadyHave(const CInv& inv)
{
    switch (inv.type)
    {
    case MSG_TX:
        {
            bool txInMap = false;
            txInMap = mempool.exists(inv.hash);
            return txInMap || mapOrphanTransactions.count(inv.hash) ||
                pcoinsTip->HaveCoins(inv.hash);
        }
    case MSG_BLOCK:
        return mapBlockIndex.count(inv.hash) ||
               mapOrphanBlocks.count(inv.hash);
    }
    // Don't know what it is, just say we already got one
    return true;
}


void static ProcessGetData(CNode* pfrom)
{
    std::deque<CInv>::iterator it = pfrom->vRecvGetData.begin();

    vector<CInv> vNotFound;

    LOCK(cs_main);

    while (it != pfrom->vRecvGetData.end()) {
        // Don't bother if send buffer is too full to respond anyway
        if (pfrom->nSendSize >= SendBufferSize())
            break;

        const CInv &inv = *it;
        {
            boost::this_thread::interruption_point();
            it++;

            if (inv.type == MSG_BLOCK || inv.type == MSG_FILTERED_BLOCK)
            {
                bool send = false;
                map<uint256, CBlockIndex*>::iterator mi = mapBlockIndex.find(inv.hash);
                if (mi != mapBlockIndex.end())
                {
                    // If the requested block is at a height below our last
                    // checkpoint, only serve it if it's in the checkpointed chain
                    int nHeight = mi->second->nHeight;
                    CBlockIndex* pcheckpoint = Checkpoints::GetLastCheckpoint(mapBlockIndex);
                    if (pcheckpoint && nHeight < pcheckpoint->nHeight) {
                        if (!chainActive.Contains(mi->second))
                        {
                            LogPrintf("ProcessGetData(): ignoring request for old block that isn't in the main chain\n");
                        } else {
                            send = true;
                        }
                    } else {
                        send = true;
                    }
                }
                if (send)
                {
                    // Send block from disk
                    CBlock block;
                    ReadBlockFromDisk(block, (*mi).second);
                    if (inv.type == MSG_BLOCK)
                        pfrom->PushMessage("block", block);
                    else // MSG_FILTERED_BLOCK)
                    {
                        LOCK(pfrom->cs_filter);
                        if (pfrom->pfilter)
                        {
                            CMerkleBlock merkleBlock(block, *pfrom->pfilter);
                            pfrom->PushMessage("merkleblock", merkleBlock);
                            // CMerkleBlock just contains hashes, so also push any transactions in the block the client did not see
                            // This avoids hurting performance by pointlessly requiring a round-trip
                            // Note that there is currently no way for a node to request any single transactions we didnt send here -
                            // they must either disconnect and retry or request the full block.
                            // Thus, the protocol spec specified allows for us to provide duplicate txn here,
                            // however we MUST always provide at least what the remote peer needs
                            typedef std::pair<unsigned int, uint256> PairType;
                            BOOST_FOREACH(PairType& pair, merkleBlock.vMatchedTxn)
                                if (!pfrom->setInventoryKnown.count(CInv(MSG_TX, pair.second)))
                                    pfrom->PushMessage("tx", block.vtx[pair.first]);
                        }
                        // else
                            // no response
                    }

                    // Trigger them to send a getblocks request for the next batch of inventory
                    if (inv.hash == pfrom->hashContinue)
                    {
                        // Bypass PushInventory, this must send even if redundant,
                        // and we want it right after the last block so they don't
                        // wait for other stuff first.
                        vector<CInv> vInv;
                        vInv.push_back(CInv(MSG_BLOCK, chainActive.Tip()->GetBlockHash()));
                        pfrom->PushMessage("inv", vInv);
                        pfrom->hashContinue = 0;
                    }
                }
            }
            else if (inv.IsKnownType())
            {
                // Send stream from relay memory
                bool pushed = false;
                {
                    LOCK(cs_mapRelay);
                    map<CInv, CDataStream>::iterator mi = mapRelay.find(inv);
                    if (mi != mapRelay.end()) {
                        pfrom->PushMessage(inv.GetCommand(), (*mi).second);
                        pushed = true;
                    }
                }
                if (!pushed && inv.type == MSG_TX) {
                    CTransaction tx;
                    if (mempool.lookup(inv.hash, tx)) {
                        CDataStream ss(SER_NETWORK, PROTOCOL_VERSION);
                        ss.reserve(1000);
                        ss << tx;
                        pfrom->PushMessage("tx", ss);
                        pushed = true;
                    }
                }
                if (!pushed) {
                    vNotFound.push_back(inv);
                }
            }

            // Track requests for our stuff.
            g_signals.Inventory(inv.hash);

            if (inv.type == MSG_BLOCK || inv.type == MSG_FILTERED_BLOCK)
                break;
        }
    }

    pfrom->vRecvGetData.erase(pfrom->vRecvGetData.begin(), it);

    if (!vNotFound.empty()) {
        // Let the peer know that we didn't find what it asked for, so it doesn't
        // have to wait around forever. Currently only SPV clients actually care
        // about this message: it's needed when they are recursively walking the
        // dependencies of relevant unconfirmed transactions. SPV clients want to
        // do that because they want to know about (and store and rebroadcast and
        // risk analyze) the dependencies of transactions relevant to them, without
        // having to download the entire memory pool.
        pfrom->PushMessage("notfound", vNotFound);
    }
}

bool static ProcessMessage(CNode* pfrom, string strCommand, CDataStream& vRecv)
{
    RandAddSeedPerfmon();
    LogPrint("net", "received: %s (%u bytes)\n", strCommand, vRecv.size());
    if (mapArgs.count("-dropmessagestest") && GetRand(atoi(mapArgs["-dropmessagestest"])) == 0)
    {
        LogPrintf("dropmessagestest DROPPING RECV MESSAGE\n");
        return true;
    }

    {
        LOCK(cs_main);
        State(pfrom->GetId())->nLastBlockProcess = GetTimeMicros();
    }

    if (strCommand == "version")
    {
        // Each connection can only send one version message
        if (pfrom->nVersion != 0)
        {
            pfrom->PushMessage("reject", strCommand, REJECT_DUPLICATE, string("Duplicate version message"));
            Misbehaving(pfrom->GetId(), 1);
            return false;
        }

        int64_t nTime;
        CAddress addrMe;
        CAddress addrFrom;
        uint64_t nNonce = 1;
        vRecv >> pfrom->nVersion >> pfrom->nServices >> nTime >> addrMe;
        if (pfrom->nVersion < MIN_PEER_PROTO_VERSION)
        {
            // disconnect from peers older than this proto version
            LogPrintf("partner %s using obsolete version %i; disconnecting\n", pfrom->addr.ToString(), pfrom->nVersion);
            pfrom->PushMessage("reject", strCommand, REJECT_OBSOLETE,
                               strprintf("Version must be %d or greater", MIN_PEER_PROTO_VERSION));
            pfrom->fDisconnect = true;
            return false;
        }

        if (pfrom->nVersion == 10300)
            pfrom->nVersion = 300;
        if (!vRecv.empty())
            vRecv >> addrFrom >> nNonce;
        if (!vRecv.empty()) {
            vRecv >> LIMITED_STRING(pfrom->strSubVer, 256);
            pfrom->cleanSubVer = SanitizeString(pfrom->strSubVer);
        }
        if (!vRecv.empty())
            vRecv >> pfrom->nStartingHeight;
        if (!vRecv.empty())
            vRecv >> pfrom->fRelayTxes; // set to true after we get the first filter* message
        else
            pfrom->fRelayTxes = true;

        if (pfrom->fInbound && addrMe.IsRoutable())
        {
            pfrom->addrLocal = addrMe;
            SeenLocal(addrMe);
        }

        // Disconnect if we connected to ourself
        if (nNonce == nLocalHostNonce && nNonce > 1)
        {
            LogPrintf("connected to self at %s, disconnecting\n", pfrom->addr.ToString());
            pfrom->fDisconnect = true;
            return true;
        }

        // Be shy and don't send version until we hear
        if (pfrom->fInbound)
            pfrom->PushVersion();

        pfrom->fClient = !(pfrom->nServices & NODE_NETWORK);


        // Change version
        pfrom->PushMessage("verack");
        pfrom->ssSend.SetVersion(min(pfrom->nVersion, PROTOCOL_VERSION));

        if (!pfrom->fInbound)
        {
            // Advertise our address
            if (!fNoListen && !IsInitialBlockDownload())
            {
                CAddress addr = GetLocalAddress(&pfrom->addr);
                if (addr.IsRoutable())
                    pfrom->PushAddress(addr);
            }

            // Get recent addresses
            if (pfrom->fOneShot || pfrom->nVersion >= CADDR_TIME_VERSION || addrman.size() < 1000)
            {
                pfrom->PushMessage("getaddr");
                pfrom->fGetAddr = true;
            }
            addrman.Good(pfrom->addr);
        } else {
            if (((CNetAddr)pfrom->addr) == (CNetAddr)addrFrom)
            {
                addrman.Add(addrFrom, addrFrom);
                addrman.Good(addrFrom);
            }
        }

        // Relay alerts
        {
            LOCK(cs_mapAlerts);
            BOOST_FOREACH(PAIRTYPE(const uint256, CAlert)& item, mapAlerts)
                item.second.RelayTo(pfrom);
        }

        pfrom->fSuccessfullyConnected = true;

        LogPrintf("receive version message: %s: version %d, blocks=%d, us=%s, them=%s, peer=%s\n", pfrom->cleanSubVer, pfrom->nVersion, pfrom->nStartingHeight, addrMe.ToString(), addrFrom.ToString(), pfrom->addr.ToString());

        AddTimeData(pfrom->addr, nTime);

    }


    else if (pfrom->nVersion == 0)
    {
        // Must have a version message before anything else
        Misbehaving(pfrom->GetId(), 1);
        return false;
    }


    else if (strCommand == "verack")
    {
        pfrom->SetRecvVersion(min(pfrom->nVersion, PROTOCOL_VERSION));
    }


    else if (strCommand == "addr")
    {
        vector<CAddress> vAddr;
        vRecv >> vAddr;

        // Don't want addr from older versions unless seeding
        if (pfrom->nVersion < CADDR_TIME_VERSION && addrman.size() > 1000)
            return true;
        if (vAddr.size() > 1000)
        {
            Misbehaving(pfrom->GetId(), 20);
            return error("message addr size() = %u", vAddr.size());
        }

        // Store the new addresses
        vector<CAddress> vAddrOk;
        int64_t nNow = GetAdjustedTime();
        int64_t nSince = nNow - 10 * 60;
        BOOST_FOREACH(CAddress& addr, vAddr)
        {
            boost::this_thread::interruption_point();

            if (addr.nTime <= 100000000 || addr.nTime > nNow + 10 * 60)
                addr.nTime = nNow - 5 * 24 * 60 * 60;
            pfrom->AddAddressKnown(addr);
            bool fReachable = IsReachable(addr);
            if (addr.nTime > nSince && !pfrom->fGetAddr && vAddr.size() <= 10 && addr.IsRoutable())
            {
                // Relay to a limited number of other nodes
                {
                    LOCK(cs_vNodes);
                    // Use deterministic randomness to send to the same nodes for 24 hours
                    // at a time so the setAddrKnowns of the chosen nodes prevent repeats
                    static uint256 hashSalt;
                    if (hashSalt == 0)
                        hashSalt = GetRandHash();
                    uint64_t hashAddr = addr.GetHash();
                    uint256 hashRand = hashSalt ^ (hashAddr<<32) ^ ((GetTime()+hashAddr)/(24*60*60));
                    hashRand = Hash(BEGIN(hashRand), END(hashRand));
                    multimap<uint256, CNode*> mapMix;
                    BOOST_FOREACH(CNode* pnode, vNodes)
                    {
                        if (pnode->nVersion < CADDR_TIME_VERSION)
                            continue;
                        unsigned int nPointer;
                        memcpy(&nPointer, &pnode, sizeof(nPointer));
                        uint256 hashKey = hashRand ^ nPointer;
                        hashKey = Hash(BEGIN(hashKey), END(hashKey));
                        mapMix.insert(make_pair(hashKey, pnode));
                    }
                    int nRelayNodes = fReachable ? 2 : 1; // limited relaying of addresses outside our network(s)
                    for (multimap<uint256, CNode*>::iterator mi = mapMix.begin(); mi != mapMix.end() && nRelayNodes-- > 0; ++mi)
                        ((*mi).second)->PushAddress(addr);
                }
            }
            // Do not store addresses outside our network
            if (fReachable)
                vAddrOk.push_back(addr);
        }
        addrman.Add(vAddrOk, pfrom->addr, 2 * 60 * 60);
        if (vAddr.size() < 1000)
            pfrom->fGetAddr = false;
        if (pfrom->fOneShot)
            pfrom->fDisconnect = true;
    }

    else if (strCommand == "inv")
    {
        vector<CInv> vInv;
        vRecv >> vInv;
        if (vInv.size() > MAX_INV_SZ)
        {
            Misbehaving(pfrom->GetId(), 20);
            return error("message inv size() = %u", vInv.size());
        }

        LOCK(cs_main);

        for (unsigned int nInv = 0; nInv < vInv.size(); nInv++)
        {
            const CInv &inv = vInv[nInv];

            boost::this_thread::interruption_point();
            pfrom->AddInventoryKnown(inv);

            bool fAlreadyHave = AlreadyHave(inv);
            LogPrint("net", "  got inventory: %s  %s\n", inv.ToString(), fAlreadyHave ? "have" : "new");

            if (!fAlreadyHave) {
                if (!fImporting && !fReindex) {
                    if (inv.type == MSG_BLOCK)
                        AddBlockToQueue(pfrom->GetId(), inv.hash);
                    else
                        pfrom->AskFor(inv);
                }
            } else if (inv.type == MSG_BLOCK && mapOrphanBlocks.count(inv.hash)) {
                PushGetBlocks(pfrom, chainActive.Tip(), GetOrphanRoot(inv.hash));
            }

            // Track requests for our stuff
            g_signals.Inventory(inv.hash);

            if (pfrom->nSendSize > (SendBufferSize() * 2)) {
                Misbehaving(pfrom->GetId(), 50);
                return error("send buffer size() = %u", pfrom->nSendSize);
            }
        }
    }

    else if (strCommand == "getdata")
    {
        vector<CInv> vInv;
        vRecv >> vInv;
        if (vInv.size() > MAX_INV_SZ)
        {
            Misbehaving(pfrom->GetId(), 20);
            return error("message getdata size() = %u", vInv.size());
        }

        if (fDebug || (vInv.size() != 1))
            LogPrint("net", "received getdata (%u invsz)\n", vInv.size());

        if ((fDebug && vInv.size() > 0) || (vInv.size() == 1))
            LogPrint("net", "received getdata for: %s\n", vInv[0].ToString());

        pfrom->vRecvGetData.insert(pfrom->vRecvGetData.end(), vInv.begin(), vInv.end());
        ProcessGetData(pfrom);
    }

    else if (strCommand == "getblocks")
    {
        CBlockLocator locator;
        uint256 hashStop;
        vRecv >> locator >> hashStop;

        LOCK(cs_main);

        // Find the last block the caller has in the main chain
        CBlockIndex* pindex = chainActive.FindFork(locator);

        // Send the rest of the chain
        if (pindex)
            pindex = chainActive.Next(pindex);
        int nLimit = 500;
        LogPrint("net", "getblocks %d to %s limit %d\n", (pindex ? pindex->nHeight : -1), hashStop.ToString(), nLimit);
        for (; pindex; pindex = chainActive.Next(pindex))
        {
            if (pindex->GetBlockHash() == hashStop)
            {
                LogPrint("net", "  getblocks stopping at %d %s\n", pindex->nHeight, pindex->GetBlockHash().ToString());
                break;
            }
            pfrom->PushInventory(CInv(MSG_BLOCK, pindex->GetBlockHash()));
            if (--nLimit <= 0)
            {
                // When this block is requested, we'll send an inv that'll make them
                // getblocks the next batch of inventory.
                LogPrint("net", "  getblocks stopping at limit %d %s\n", pindex->nHeight, pindex->GetBlockHash().ToString());
                pfrom->hashContinue = pindex->GetBlockHash();
                break;
            }
        }
    }

    else if (strCommand == "getheaders")
    {
        CBlockLocator locator;
        uint256 hashStop;
        vRecv >> locator >> hashStop;

        LOCK(cs_main);

        CBlockIndex* pindex = NULL;
        if (locator.IsNull())
        {
            // If locator is null, return the hashStop block
            map<uint256, CBlockIndex*>::iterator mi = mapBlockIndex.find(hashStop);
            if (mi == mapBlockIndex.end())
                return true;
            pindex = (*mi).second;
        }
        else
        {
            // Find the last block the caller has in the main chain
            pindex = chainActive.FindFork(locator);
            if (pindex)
                pindex = chainActive.Next(pindex);
        }

        // we must use CBlocks, as CBlockHeaders won't include the 0x00 nTx count at the end
        vector<CBlock> vHeaders;
        int nLimit = 2000;
        LogPrint("net", "getheaders %d to %s\n", (pindex ? pindex->nHeight : -1), hashStop.ToString());
        for (; pindex; pindex = chainActive.Next(pindex))
        {
            vHeaders.push_back(pindex->GetBlockHeader());
            if (--nLimit <= 0 || pindex->GetBlockHash() == hashStop)
                break;
        }
        pfrom->PushMessage("headers", vHeaders);
    }

    else if (strCommand == "tx")
    {
        vector<uint256> vWorkQueue;
        vector<uint256> vEraseQueue;
        CTransaction tx;
        vRecv >> tx;

        CInv inv(MSG_TX, tx.GetHash());
        pfrom->AddInventoryKnown(inv);

        LOCK(cs_main);

        bool fMissingInputs = false;
        CValidationState state;
        if (AcceptToMemoryPool(mempool, state, tx, true, &fMissingInputs))
        {
            mempool.check(pcoinsTip);
            RelayTransaction(tx, inv.hash);
            mapAlreadyAskedFor.erase(inv);
            vWorkQueue.push_back(inv.hash);
            vEraseQueue.push_back(inv.hash);


            LogPrint("mempool", "AcceptToMemoryPool: %s %s : accepted %s (poolsz %u)\n",
                pfrom->addr.ToString(), pfrom->cleanSubVer,
                tx.GetHash().ToString(),
                mempool.mapTx.size());

            // Recursively process any orphan transactions that depended on this one
            set<NodeId> setMisbehaving;
            for (unsigned int i = 0; i < vWorkQueue.size(); i++)
            {
                map<uint256, set<uint256> >::iterator itByPrev = mapOrphanTransactionsByPrev.find(vWorkQueue[i]);
                if (itByPrev == mapOrphanTransactionsByPrev.end())
                    continue;
                for (set<uint256>::iterator mi = itByPrev->second.begin();
                     mi != itByPrev->second.end();
                     ++mi)
                {
                    const uint256& orphanHash = *mi;
                    const CTransaction& orphanTx = mapOrphanTransactions[orphanHash].tx;
                    NodeId fromPeer = mapOrphanTransactions[orphanHash].fromPeer;
                    bool fMissingInputs2 = false;
                    // Use a dummy CValidationState so someone can't setup nodes to counter-DoS based on orphan
                    // resolution (that is, feeding people an invalid transaction based on LegitTxX in order to get
                    // anyone relaying LegitTxX banned)
                    CValidationState stateDummy;
                    vEraseQueue.push_back(orphanHash);

					if (setMisbehaving.count(fromPeer))
						continue;

                    if (AcceptToMemoryPool(mempool, stateDummy, orphanTx, true, &fMissingInputs2))
                    {
                        LogPrint("mempool", "   accepted orphan tx %s\n", orphanHash.ToString());
                        RelayTransaction(orphanTx, orphanHash);
                        mapAlreadyAskedFor.erase(CInv(MSG_TX, orphanHash));
                        vWorkQueue.push_back(orphanHash);
                    }
                    else if (!fMissingInputs2)
                    {
                    	int nDos = 0;
                    	if (stateDummy.IsInvalid(nDos) && nDos > 0)
						{
							// Punish peer that gave us an invalid orphan tx
							Misbehaving(fromPeer, nDos);
							setMisbehaving.insert(fromPeer);
							LogPrint("mempool", "   invalid orphan tx %s\n", orphanHash.ToString());
						}
						// too-little-fee orphan
                        LogPrint("mempool", "   removed orphan tx %s\n", orphanHash.ToString());
                    }
                    mempool.check(pcoinsTip);
                }
            }

            BOOST_FOREACH(uint256 hash, vEraseQueue)
                EraseOrphanTx(hash);
        }
        else if (fMissingInputs)
        {
        	AddOrphanTx(tx, pfrom->GetId());

            // DoS prevention: do not allow mapOrphanTransactions to grow unbounded
            unsigned int nMaxOrphanTx = (unsigned int)std::max((int64_t)0, GetArg("-maxorphantx", DEFAULT_MAX_ORPHAN_TRANSACTIONS));
        	unsigned int nEvicted = LimitOrphanTxSize(nMaxOrphanTx);
            if (nEvicted > 0)
                LogPrint("mempool", "mapOrphan overflow, removed %u tx\n", nEvicted);
        }
        int nDoS = 0;
        if (state.IsInvalid(nDoS))
        {
            LogPrint("mempool", "%s from %s %s was not accepted into the memory pool: %s\n", tx.GetHash().ToString(),
                pfrom->addr.ToString(), pfrom->cleanSubVer,
                state.GetRejectReason());
            pfrom->PushMessage("reject", strCommand, state.GetRejectCode(),
                               state.GetRejectReason(), inv.hash);
            if (nDoS > 0)
                Misbehaving(pfrom->GetId(), nDoS);
        }
    }

    else if (strCommand == "block" && !fImporting && !fReindex) // Ignore blocks received while importing
    {
        CBlock block;
        vRecv >> block;

        LogPrint("net", "received block %s\n", block.GetHash().ToString());
        // block.print();

        CInv inv(MSG_BLOCK, block.GetHash());
        pfrom->AddInventoryKnown(inv);

        LOCK(cs_main);
        // Remember who we got this block from.
        mapBlockSource[inv.hash] = pfrom->GetId();
        MarkBlockAsReceived(inv.hash, pfrom->GetId());

        CValidationState state;
        ProcessBlock(state, pfrom, &block);
    }

    else if (strCommand == "getaddr")
    {
        pfrom->vAddrToSend.clear();
        vector<CAddress> vAddr = addrman.GetAddr();
        BOOST_FOREACH(const CAddress &addr, vAddr)
            pfrom->PushAddress(addr);
    }

    else if (strCommand == "mempool")
    {
        LOCK2(cs_main, pfrom->cs_filter);

        std::vector<uint256> vtxid;
        mempool.queryHashes(vtxid);
        vector<CInv> vInv;
        BOOST_FOREACH(uint256& hash, vtxid) {
            CInv inv(MSG_TX, hash);
            CTransaction tx;
            bool fInMemPool = mempool.lookup(hash, tx);
            if (!fInMemPool) continue; // another thread removed since queryHashes, maybe...
            if ((pfrom->pfilter && pfrom->pfilter->IsRelevantAndUpdate(tx, hash)) ||
               (!pfrom->pfilter))
                vInv.push_back(inv);
            if (vInv.size() == MAX_INV_SZ) {
                pfrom->PushMessage("inv", vInv);
                vInv.clear();
            }
        }
        if (vInv.size() > 0)
            pfrom->PushMessage("inv", vInv);
    }

    else if (strCommand == "ping")
    {
    	// BIP0031
		uint64_t nonce = 0;
		vRecv >> nonce;
		// Echo the message back with the nonce. This allows for two useful features:
		//
		// 1) A remote node can quickly check if the connection is operational
		// 2) Remote nodes can measure the latency of the network thread. If this node
		//    is overloaded it won't respond to pings quickly and the remote node can
		//    avoid sending us more work, like chain download requests.
		//
		// The nonce stops the remote getting confused between different pings: without
		// it, if the remote node sends a ping once per second and this node takes 5
		// seconds to respond to each, the 5th ping the remote sends would appear to
		// return very quickly.
		pfrom->PushMessage("pong", nonce);
    }

    else if (strCommand == "pong")
    {
        int64_t pingUsecEnd = GetTimeMicros();
        uint64_t nonce = 0;
        size_t nAvail = vRecv.in_avail();
        bool bPingFinished = false;
        std::string sProblem;

        if (nAvail >= sizeof(nonce)) {
            vRecv >> nonce;

            // Only process pong message if there is an outstanding ping (old ping without nonce should never pong)
            if (pfrom->nPingNonceSent != 0) {
                if (nonce == pfrom->nPingNonceSent) {
                    // Matching pong received, this ping is no longer outstanding
                    bPingFinished = true;
                    int64_t pingUsecTime = pingUsecEnd - pfrom->nPingUsecStart;
                    if (pingUsecTime > 0) {
                        // Successful ping time measurement, replace previous
                        pfrom->nPingUsecTime = pingUsecTime;
                    } else {
                        // This should never happen
                        sProblem = "Timing mishap";
                    }
                } else {
                    // Nonce mismatches are normal when pings are overlapping
                    sProblem = "Nonce mismatch";
                    if (nonce == 0) {
                        // This is most likely a bug in another implementation somewhere, cancel this ping
                        bPingFinished = true;
                        sProblem = "Nonce zero";
                    }
                }
            } else {
                sProblem = "Unsolicited pong without ping";
            }
        } else {
            // This is most likely a bug in another implementation somewhere, cancel this ping
            bPingFinished = true;
            sProblem = "Short payload";
        }

        if (!(sProblem.empty())) {
            LogPrint("net", "pong %s %s: %s, %x expected, %x received, %u bytes\n",
                pfrom->addr.ToString(),
                pfrom->cleanSubVer,
                sProblem,
                pfrom->nPingNonceSent,
                nonce,
                nAvail);
        }
        if (bPingFinished) {
            pfrom->nPingNonceSent = 0;
        }
    }

    else if (strCommand == "alert")
    {
        CAlert alert;
        vRecv >> alert;

        uint256 alertHash = alert.GetHash();
        if (pfrom->setKnown.count(alertHash) == 0)
        {
            if (alert.ProcessAlert())
            {
                // Relay
                pfrom->setKnown.insert(alertHash);
                {
                    LOCK(cs_vNodes);
                    BOOST_FOREACH(CNode* pnode, vNodes)
                        alert.RelayTo(pnode);
                }
            }
            else {
                // Small DoS penalty so peers that send us lots of
                // duplicate/expired/invalid-signature/whatever alerts
                // eventually get banned.
                // This isn't a Misbehaving(100) (immediate ban) because the
                // peer might be an older or different implementation with
                // a different signature key, etc.
                Misbehaving(pfrom->GetId(), 10);
            }
        }
    }

    else if (strCommand == "filterload")
    {
        CBloomFilter filter;
        vRecv >> filter;

        if (!filter.IsWithinSizeConstraints())
            // There is no excuse for sending a too-large filter
            Misbehaving(pfrom->GetId(), 100);
        else
        {
            LOCK(pfrom->cs_filter);
            delete pfrom->pfilter;
            pfrom->pfilter = new CBloomFilter(filter);
            pfrom->pfilter->UpdateEmptyFull();
        }
        pfrom->fRelayTxes = true;
    }

    else if (strCommand == "filteradd")
    {
        vector<unsigned char> vData;
        vRecv >> vData;

        // Nodes must NEVER send a data item > 520 bytes (the max size for a script data object,
        // and thus, the maximum size any matched object can have) in a filteradd message
        if (vData.size() > MAX_SCRIPT_ELEMENT_SIZE)
        {
            Misbehaving(pfrom->GetId(), 100);
        } else {
            LOCK(pfrom->cs_filter);
            if (pfrom->pfilter)
                pfrom->pfilter->insert(vData);
            else
                Misbehaving(pfrom->GetId(), 100);
        }
    }

    else if (strCommand == "filterclear")
    {
        LOCK(pfrom->cs_filter);
        delete pfrom->pfilter;
        pfrom->pfilter = new CBloomFilter();
        pfrom->fRelayTxes = true;
    }

    else if (strCommand == "reject")
    {
        if (fDebug)
        {
            string strMsg; unsigned char ccode; string strReason;
            vRecv >> LIMITED_STRING(strMsg, CMessageHeader::COMMAND_SIZE) >> ccode >> LIMITED_STRING(strReason, 111);

            ostringstream ss;
            ss << strMsg << " code " << itostr(ccode) << ": " << strReason;

            if (strMsg == "block" || strMsg == "tx")
            {
                uint256 hash;
                vRecv >> hash;
                ss << ": hash " << hash.ToString();
            }
            LogPrint("net", "Reject %s\n", SanitizeString(ss.str()));
        }
    }

    else
    {
        // Ignore unknown commands for extensibility
    }

    // Update the last seen time for this node's address
    if (pfrom->fNetworkNode)
        if (strCommand == "version" || strCommand == "addr" || strCommand == "inv" || strCommand == "getdata" || strCommand == "ping")
            AddressCurrentlyConnected(pfrom->addr);
    
    return true;
}

// requires LOCK(cs_vRecvMsg)
bool ProcessMessages(CNode* pfrom)
{
    //if (fDebug)
    //    LogPrintf("ProcessMessages(%u messages)\n", pfrom->vRecvMsg.size());

    //
    // Message format
    //  (4) message start
    //  (12) command
    //  (4) size
    //  (4) checksum
    //  (x) data
    //
    bool fOk = true;

    if (!pfrom->vRecvGetData.empty())
        ProcessGetData(pfrom);

    // this maintains the order of responses
    if (!pfrom->vRecvGetData.empty()) return fOk;

    std::deque<CNetMessage>::iterator it = pfrom->vRecvMsg.begin();
    while (!pfrom->fDisconnect && it != pfrom->vRecvMsg.end()) {
        // Don't bother if send buffer is too full to respond anyway
        if (pfrom->nSendSize >= SendBufferSize())
            break;

        // get next message
        CNetMessage& msg = *it;

        //if (fDebug)
        //    LogPrintf("ProcessMessages(message %u msgsz, %u bytes, complete:%s)\n",
        //            msg.hdr.nMessageSize, msg.vRecv.size(),
        //            msg.complete() ? "Y" : "N");

        // end, if an incomplete message is found
        if (!msg.complete())
            break;

        // at this point, any failure means we can delete the current message
        it++;

        // Scan for message start
        if (memcmp(msg.hdr.pchMessageStart, Params().MessageStart(), MESSAGE_START_SIZE) != 0) {
            LogPrintf("\n\nPROCESSMESSAGE: INVALID MESSAGESTART\n\n");
            fOk = false;
            break;
        }

        // Read header
        CMessageHeader& hdr = msg.hdr;
        if (!hdr.IsValid())
        {
            LogPrintf("\n\nPROCESSMESSAGE: ERRORS IN HEADER %s\n\n\n", hdr.GetCommand());
            continue;
        }
        string strCommand = hdr.GetCommand();

        // Message size
        unsigned int nMessageSize = hdr.nMessageSize;

        // Checksum
        CDataStream& vRecv = msg.vRecv;
        uint256 hash = Hash(vRecv.begin(), vRecv.begin() + nMessageSize);
        unsigned int nChecksum = 0;
        memcpy(&nChecksum, &hash, sizeof(nChecksum));
        if (nChecksum != hdr.nChecksum)
        {
            LogPrintf("ProcessMessages(%s, %u bytes) : CHECKSUM ERROR nChecksum=%08x hdr.nChecksum=%08x\n",
               strCommand, nMessageSize, nChecksum, hdr.nChecksum);
            continue;
        }

        // Process message
        bool fRet = false;
        try
        {
            fRet = ProcessMessage(pfrom, strCommand, vRecv);
            boost::this_thread::interruption_point();
        }
        catch (std::ios_base::failure& e)
        {
            pfrom->PushMessage("reject", strCommand, REJECT_MALFORMED, string("error parsing message"));
            if (strstr(e.what(), "end of data"))
            {
                // Allow exceptions from under-length message on vRecv
                LogPrintf("ProcessMessages(%s, %u bytes) : Exception '%s' caught, normally caused by a message being shorter than its stated length\n", strCommand, nMessageSize, e.what());
            }
            else if (strstr(e.what(), "size too large"))
            {
                // Allow exceptions from over-long size
                LogPrintf("ProcessMessages(%s, %u bytes) : Exception '%s' caught\n", strCommand, nMessageSize, e.what());
            }
            else
            {
                PrintExceptionContinue(&e, "ProcessMessages()");
            }
        }
        catch (boost::thread_interrupted) {
            throw;
        }
        catch (std::exception& e) {
            PrintExceptionContinue(&e, "ProcessMessages()");
        } catch (...) {
            PrintExceptionContinue(NULL, "ProcessMessages()");
        }

        if (!fRet)
            LogPrintf("ProcessMessage(%s, %u bytes) FAILED\n", strCommand, nMessageSize);

        break;
    }

    // In case the connection got shut down, its receive buffer was wiped
    if (!pfrom->fDisconnect)
        pfrom->vRecvMsg.erase(pfrom->vRecvMsg.begin(), it);

    return fOk;
}


bool SendMessages(CNode* pto, bool fSendTrickle)
{
    {
        // Don't send anything until we get their version message
        if (pto->nVersion == 0)
            return true;
	
        //
        // Message: ping
        //
        bool pingSend = false;
        if (pto->fPingQueued) {
            // RPC ping request by user
            pingSend = true;
        }
        if (pto->nLastSend && GetTime() - pto->nLastSend > 30 * 60 && pto->vSendMsg.empty()) {
            // Ping automatically sent as a keepalive
            pingSend = true;
        }
        if (pingSend) {
            uint64_t nonce = 0;
            while (nonce == 0) {
                RAND_bytes((unsigned char*)&nonce, sizeof(nonce));
            }
            pto->nPingNonceSent = nonce;
            pto->fPingQueued = false;
			// Take timestamp as close as possible before transmitting ping
			pto->nPingUsecStart = GetTimeMicros();
			pto->PushMessage("ping", nonce);
        }

        TRY_LOCK(cs_main, lockMain); // Acquire cs_main for IsInitialBlockDownload() and CNodeState()
        if (!lockMain)
            return true;

        // Address refresh broadcast
        static int64_t nLastRebroadcast;
        if (!IsInitialBlockDownload() && (GetTime() - nLastRebroadcast > 24 * 60 * 60))
        {
            {
                LOCK(cs_vNodes);
                BOOST_FOREACH(CNode* pnode, vNodes)
                {
                    // Periodically clear setAddrKnown to allow refresh broadcasts
                    if (nLastRebroadcast)
                        pnode->setAddrKnown.clear();

                    // Rebroadcast our address
                    if (!fNoListen)
                    {
                        CAddress addr = GetLocalAddress(&pnode->addr);
                        if (addr.IsRoutable())
                            pnode->PushAddress(addr);
                    }
                }
            }
            nLastRebroadcast = GetTime();
        }

        //
        // Message: addr
        //
        if (fSendTrickle)
        {
            vector<CAddress> vAddr;
            vAddr.reserve(pto->vAddrToSend.size());
            BOOST_FOREACH(const CAddress& addr, pto->vAddrToSend)
            {
                // returns true if wasn't already contained in the set
                if (pto->setAddrKnown.insert(addr).second)
                {
                    vAddr.push_back(addr);
                    // receiver rejects addr messages larger than 1000
                    if (vAddr.size() >= 1000)
                    {
                        pto->PushMessage("addr", vAddr);
                        vAddr.clear();
                    }
                }
            }
            pto->vAddrToSend.clear();
            if (!vAddr.empty())
                pto->PushMessage("addr", vAddr);
        }

        CNodeState &state = *State(pto->GetId());
        if (state.fShouldBan) {
            if (pto->addr.IsLocal())
                LogPrintf("Warning: not banning local node %s!\n", pto->addr.ToString());
            else {
                pto->fDisconnect = true;
                CNode::Ban(pto->addr);
            }
            state.fShouldBan = false;
        }

        BOOST_FOREACH(const CBlockReject& reject, state.rejects)
            pto->PushMessage("reject", (string)"block", reject.chRejectCode, reject.strRejectReason, reject.hashBlock);
        state.rejects.clear();

        // Start block sync
        if (pto->fStartSync && !fImporting && !fReindex) {
            pto->fStartSync = false;
            PushGetBlocks(pto, chainActive.Tip(), uint256(0));
        }

        // Resend wallet transactions that haven't gotten in a block yet
        // Except during reindex, importing and IBD, when old wallet
        // transactions become unconfirmed and spams other nodes.
        if (!fReindex && !fImporting && !IsInitialBlockDownload())
        {
            g_signals.Broadcast();
        }

        //
        // Message: inventory
        //
        vector<CInv> vInv;
        vector<CInv> vInvWait;
        {
            LOCK(pto->cs_inventory);
            vInv.reserve(pto->vInventoryToSend.size());
            vInvWait.reserve(pto->vInventoryToSend.size());
            BOOST_FOREACH(const CInv& inv, pto->vInventoryToSend)
            {
                if (pto->setInventoryKnown.count(inv))
                    continue;

                // trickle out tx inv to protect privacy
                if (inv.type == MSG_TX && !fSendTrickle)
                {
                    // 1/4 of tx invs blast to all immediately
                    static uint256 hashSalt;
                    if (hashSalt == 0)
                        hashSalt = GetRandHash();
                    uint256 hashRand = inv.hash ^ hashSalt;
                    hashRand = Hash(BEGIN(hashRand), END(hashRand));
                    bool fTrickleWait = ((hashRand & 3) != 0);

                    if (fTrickleWait)
                    {
                        vInvWait.push_back(inv);
                        continue;
                    }
                }

                // returns true if wasn't already contained in the set
                if (pto->setInventoryKnown.insert(inv).second)
                {
                    vInv.push_back(inv);
                    if (vInv.size() >= 1000)
                    {
                        pto->PushMessage("inv", vInv);
                        vInv.clear();
                    }
                }
            }
            pto->vInventoryToSend = vInvWait;
        }
        if (!vInv.empty())
            pto->PushMessage("inv", vInv);


        // Detect stalled peers. Require that blocks are in flight, we haven't
        // received a (requested) block in one minute, and that all blocks are
        // in flight for over two minutes, since we first had a chance to
        // process an incoming block.
        int64_t nNow = GetTimeMicros();
        if (!pto->fDisconnect && state.nBlocksInFlight && 
            state.nLastBlockReceive < state.nLastBlockProcess - BLOCK_DOWNLOAD_TIMEOUT*1000000 && 
            state.vBlocksInFlight.front().nTime < state.nLastBlockProcess - 2*BLOCK_DOWNLOAD_TIMEOUT*1000000) {
            LogPrintf("Peer %s is stalling block download, disconnecting\n", state.name.c_str());
            pto->fDisconnect = true;
        }

        //
        // Message: getdata (blocks)
        //
        vector<CInv> vGetData;
        while (!pto->fDisconnect && state.nBlocksToDownload && state.nBlocksInFlight < MAX_BLOCKS_IN_TRANSIT_PER_PEER) {
            uint256 hash = state.vBlocksToDownload.front();
            vGetData.push_back(CInv(MSG_BLOCK, hash));
            MarkBlockAsInFlight(pto->GetId(), hash);
            LogPrint("net", "Requesting block %s from %s\n", hash.ToString().c_str(), state.name.c_str());
            if (vGetData.size() >= 1000)
            {
                pto->PushMessage("getdata", vGetData);
                vGetData.clear();
            }
        }

        //
        // Message: getdata (non-blocks)
        //
        while (!pto->fDisconnect && !pto->mapAskFor.empty() && (*pto->mapAskFor.begin()).first <= nNow)
        {
            const CInv& inv = (*pto->mapAskFor.begin()).second;
            if (!AlreadyHave(inv))
            {
                if (fDebug)
                    LogPrint("net", "sending getdata: %s\n", inv.ToString());
                vGetData.push_back(inv);
                if (vGetData.size() >= 1000)
                {
                    pto->PushMessage("getdata", vGetData);
                    vGetData.clear();
                }
            }
            pto->mapAskFor.erase(pto->mapAskFor.begin());
        }
        if (!vGetData.empty())
            pto->PushMessage("getdata", vGetData);

    }
    return true;
}

class CMainCleanup
{
public:
    CMainCleanup() {}
    ~CMainCleanup() {
        // block headers
        std::map<uint256, CBlockIndex*>::iterator it1 = mapBlockIndex.begin();
        for (; it1 != mapBlockIndex.end(); it1++)
            delete (*it1).second;
        mapBlockIndex.clear();

        // orphan blocks
        std::map<uint256, COrphanBlock*>::iterator it2 = mapOrphanBlocks.begin();
        for (; it2 != mapOrphanBlocks.end(); it2++)
            delete (*it2).second;
        mapOrphanBlocks.clear();

        // orphan transactions
        mapOrphanTransactions.clear();
        mapOrphanTransactionsByPrev.clear();
    }
} instance_of_cmaincleanup;

int GetAlgo (int nVersion) {
  switch (nVersion & BLOCK_VERSION_ALGO)
    {
    case BLOCK_VERSION_SHA256D:
      return ALGO_SHA256D;
    case BLOCK_VERSION_SCRYPT:
      return ALGO_SCRYPT;
    case BLOCK_VERSION_ARGON2:
      return ALGO_ARGON2;
    case BLOCK_VERSION_X17:
      return ALGO_X17;
    case BLOCK_VERSION_LYRA2REv2:
      return ALGO_LYRA2REv2;
    case BLOCK_VERSION_EQUIHASH:
      return ALGO_EQUIHASH;
    case BLOCK_VERSION_CRYPTONIGHT:
      return ALGO_CRYPTONIGHT;
    case BLOCK_VERSION_YESCRYPT:
      return ALGO_YESCRYPT;
    }
  return ALGO_SCRYPT;
}

const char * GetAlgoName (int algo) {
  if (algo == 0) {
    return "SCRYPT";
  }
  if (algo == 1) {
    return "SHA256D";
  }
  else if (algo == 2) {
    return "YESCRYPT";
  }
  else if (algo == 3) {
    return "ARGON2";
  }
  else if (algo == 4) {
    return "X17";
  }
  else if (algo == 5) {
    return "LYRA2REv2";
  }
  else  if (algo == 6) {
    return "EQUIHASH";
  }
  else if (algo == 7) {
    return "CRYPTONIGHT";
  }
  return "SCRYPT";
}

/* Get previous CBlockIndex pointer with the given algo */
CBlockIndex * get_pprev_algo (const CBlockIndex * p, int use_algo) {
  if (!p) return 0;
  if (!onFork(p)) return 0;
  int algo = -1;
  if (use_algo>=0) {
    algo = use_algo;
  }
  else {
    algo = GetAlgo(p->nVersion);
  }
  CBlockIndex * pprev = p->pprev;
  while (pprev && onFork(pprev)) {
    int cur_algo = GetAlgo(pprev->nVersion);
    if (cur_algo == algo) {
      return pprev;
    }
    pprev = pprev->pprev;
  }
  //LogPrintf("return 0 for pprev_algo (%d)\n",algo);
  return 0;
}

int64_t get_mpow_ms_correction (CBlockIndex * p) {
  CBlockIndex * pprev = p->pprev;
  while (pprev) {
    if (!onFork(pprev)) {
      if (pprev->nHeight == 0) {
	return 2000000000/NUM_ALGOS;
      }
      return pprev->nMoneySupply/NUM_ALGOS;
    }
    pprev = pprev->pprev;
  }
  //LogPrintf("just return 0 for correction\n");
  return 0;
}

bool update_ssf (int nVersion) {
  return nVersion & BLOCK_VERSION_UPDATE_SSF;
}

unsigned int get_ssf (CBlockIndex * pindex) {
  unsigned int scalingFactor = 0; // ensures that it has no effect
  CBlockIndex * pprev_algo = pindex;
  CBigNum hashes_peak = CBigNum(0);
  CBigNum hashes_cur = CBigNum(0);
  for (int i=0; i<365; i++) { // use at most a year's worth of history
    //LogPrintf("i=%d\n",i);
    pprev_algo = get_pprev_algo(pprev_algo,-1);
    if (!pprev_algo) {
      break;
    }
    CBigNum hashes = pprev_algo->GetBlockWork();
    unsigned int time_f = pprev_algo->GetBlockTime();
    unsigned int time_i = 0;
    for (int j=0; j<nSSF-1; j++) {  // nSSF blocks = 24 hours, using only blocks from the same algo as the target block
      pprev_algo = get_pprev_algo(pprev_algo,-1);
      if (!pprev_algo) {
	hashes = CBigNum(0);
	break;
      }
      hashes += pprev_algo->GetBlockWork();
      time_i = pprev_algo->GetBlockTime();
    }
    CBlockIndex * pprev_algo_time = get_pprev_algo(pprev_algo,-1);
    if (pprev_algo_time) {
      time_i = pprev_algo_time->GetBlockTime();
    }
    else { // get prefork block time
      CBlockIndex * blockindex = pprev_algo;
      while (blockindex && onFork(blockindex)) {
	blockindex = blockindex->pprev;
      }
      if (blockindex) time_i = blockindex->GetBlockTime();
    }
    if (time_f>time_i) {
      time_f -= time_i;
    }
    else {
      //LogPrintf("time_f = %d while time_i = %d\n",time_f,time_i);
      return scalingFactor;
    }
    //LogPrintf("hashes = %lu, time = %u\n",hashes.getulong(),time_f);
    hashes = (hashes*100000000)/time_f;
    //LogPrintf("hashes per sec = %f\n",hashes);
    if (hashes>hashes_peak) hashes_peak = hashes;
    if (i==0) hashes_cur = hashes;
  }
  if (hashes_peak > CBigNum(0) && hashes_cur != hashes_peak) {
    scalingFactor = ((100000000*hashes_peak)/(hashes_peak-hashes_cur)).getuint(); // a 9-10 digit integer
  }
  //LogPrintf("return scaling factor %lu\n",scalingFactor);
  return scalingFactor;
}

int get_ssf_height (const CBlockIndex * pindex) {
  const CBlockIndex * pprev_algo = pindex;
  for (int i=0; i<nSSF; i++) {
    if (update_ssf(pprev_algo->nVersion)) {
      return i;
    }
    pprev_algo = get_pprev_algo(pprev_algo,-1);
    if (!pprev_algo) return -1;
  }
  return -1;
}

unsigned long get_ssf_work (const CBlockIndex * pindex) {
  const CBlockIndex * pprev_algo = pindex;
  CBigNum hashes_bn = pprev_algo->GetBlockWork();
  for (int i=0; i<nSSF; i++) {
    if (update_ssf(pprev_algo->nVersion)) {
      return hashes_bn.getulong();
    }
    pprev_algo = get_pprev_algo(pprev_algo,-1);
    if (!pprev_algo) return 0;
    hashes_bn += pprev_algo->GetBlockWork();
  }
  return 0;
}

double get_ssf_time (const CBlockIndex * pindex) {
  int time_f = pindex->GetBlockTime();
  //LogPrintf("time_f = %d\n",time_f);
  const CBlockIndex * pcur_algo = pindex;
  const CBlockIndex * pprev_algo = get_pprev_algo(pindex,-1);
  int time_i = 0;
  for (int i=0; i<nSSF; i++) {
    if (pprev_algo) {
      time_i = pprev_algo->GetBlockTime();
    }
    else {
      const CBlockIndex * blockindex = pindex;
      while (blockindex && onFork(blockindex)) {
	blockindex = blockindex->pprev;
      }
      if (blockindex) time_i = blockindex->GetBlockTime();
    }
    if (update_ssf(pcur_algo->nVersion)) {
      if (time_f>time_i) {
	return time_f-time_i;
      }
      else {
	return 0.;
      }
    }
    pcur_algo = pprev_algo;
    if (pprev_algo) pprev_algo = get_pprev_algo(pprev_algo,-1);
    if (!pcur_algo) return 0.;
  }
  return 0.;
}<|MERGE_RESOLUTION|>--- conflicted
+++ resolved
@@ -1496,11 +1496,7 @@
       LogPrintf("scaling wrt block at height %u algo %d\n",BlockReading->nHeight,algo);
       unsigned int weight = GetAlgoWeight(algo);
       unsigned int weight_scrypt = GetAlgoWeight(0);
-<<<<<<< HEAD
-      if (BlockReading->nHeight == 446573) {
-=======
-      if (BlockReading->nHeight == 464573) { // temp for testing
->>>>>>> 9dd6781f
+      if (BlockReading->nHeight == 446573) { // condition for testing fork
 	LogPrintf("set to blocktreading nBits\n");
 	bnNew.SetCompact(BlockReading->nBits); // for release set this for sha256d and scrypt
       }
