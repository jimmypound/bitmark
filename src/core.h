--- conflicted
+++ resolved
@@ -982,28 +982,18 @@
 	//LogPrintf("algo is %d and weight is %lu\n",nVersion & BLOCK_VERSION_ALGO,weight.getulong());
         return (CBigNum(1)<<256) / (bnTarget/weight+1);
     }
-
-<<<<<<< HEAD
-=======
+  
     // Get Average Work of latest 50 Blocks
->>>>>>> c35dd562
     CBigNum GetBlockWorkAv() const
     {
       CBigNum work = 0;
       const CBlockIndex * pindex = this;
       int n = 0;
       for (int i=0; i<50; i++) {
-<<<<<<< HEAD
-	work += pindex->GetBlockWork();
-	n++;
-	pindex = pindex->pprev;
-	if (!pindex) break;
-=======
         work += pindex->GetBlockWork();
         n++;
         pindex = pindex->pprev;
-        if (!pindex) break; 
->>>>>>> c35dd562
+        if (!pindex) break;
       }
       return work/n;
     }
