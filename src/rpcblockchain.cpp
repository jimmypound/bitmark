--- conflicted
+++ resolved
@@ -191,10 +191,7 @@
   }
   if (!blockindex) return 4.;
   if (blockindex->nMoneySupply == 0) return 4.;
-<<<<<<< HEAD
-=======
   //if (blockindex->nHeight == 0) return 4.;
->>>>>>> 3a383135
   return ((double)blockindex->nMoneySupply)/100000000.;
 }
 
