--- conflicted
+++ resolved
@@ -24,17 +24,14 @@
 
 static const unsigned int MAX_SCRIPT_ELEMENT_SIZE = 520; // bytes
 static const unsigned int MAX_OP_RETURN_RELAY = 40;      // bytes
-
-<<<<<<< HEAD
+/** Threshold for nLockTime: below this value it is interpreted as block number, otherwise as UNIX timestamp. */
+static const unsigned int LOCKTIME_THRESHOLD = 500000000; // Tue Nov  5 00:53:20 1985 UTC
+
 template <typename T>
 std::vector<unsigned char> ToByteVector(const T& in)
 {
   return std::vector<unsigned char>(in.begin(), in.end());
 }
-=======
-/** Threshold for nLockTime: below this value it is interpreted as block number, otherwise as UNIX timestamp. */
-static const unsigned int LOCKTIME_THRESHOLD = 500000000; // Tue Nov  5 00:53:20 1985 UTC
->>>>>>> 8e7326a6
 
 class scriptnum_error : public std::runtime_error
 {
